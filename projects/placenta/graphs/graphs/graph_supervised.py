import copy

import torch
from torch_geometric.loader import (
    ClusterData,
    ClusterLoader,
    NeighborSampler,
    NeighborLoader,
    DataLoader,
    GraphSAINTNodeSampler,
    GraphSAINTRandomWalkSampler,
    ShaDowKHopSampler,
)
<<<<<<< HEAD
=======
from torch_geometric.nn.models.basic_gnn import GAT as GATPYG
>>>>>>> 143bf897
from torch_geometric.nn.models.basic_gnn import BasicGNN
from torch_geometric.transforms import RandomNodeSplit
from sklearn.utils.class_weight import compute_class_weight
from sklearn.metrics import (
    accuracy_score,
    balanced_accuracy_score,
    top_k_accuracy_score,
    f1_score,
    cohen_kappa_score,
    roc_auc_score,
    matthews_corrcoef,
)
import numpy as np
import pandas as pd
from scipy.special import softmax
import matplotlib.pyplot as plt
import seaborn as sns

from happy.train.utils import (
    plot_confusion_matrix,
    plot_tissue_pr_curves,
    get_tissue_confusion_matrix,
)
from happy.models.graphsage import SupervisedSAGE
from happy.models.clustergcn import ClusterGCN, JumpingClusterGCN
from happy.models.gat import GAT, GATv2
from happy.models.graphsaint import GraphSAINT
from happy.models.shadow import ShaDowGCN
from projects.placenta.graphs.graphs.create_graph import get_nodes_within_tiles


def setup_node_splits(
    data,
    tissue_class,
    mask_unlabelled,
    include_validation=True,
    val_patch_files=[],
    test_patch_files=[],
):
    all_xs = data["pos"][:, 0]
    all_ys = data["pos"][:, 1]

    # Mark everything as training data first
    train_mask = torch.ones(data.num_nodes, dtype=torch.bool)
    data.train_mask = train_mask

    # Mask unlabelled data to ignore during training
    if mask_unlabelled and tissue_class is not None:
        unlabelled_inds = (tissue_class == 0).nonzero()[0]
        unlabelled_mask = torch.zeros(data.num_nodes, dtype=torch.bool)
        unlabelled_mask[unlabelled_inds] = True
        data.unlabelled_mask = unlabelled_mask
        train_mask[unlabelled_inds] = False
        data.train_mask = train_mask
        print(f"{len(unlabelled_inds)} nodes marked as unlabelled")

    # Split the graph by masks into training, validation and test nodes
    if include_validation:
        if len(val_patch_files) == 0:
            if len(test_patch_files) == 0:
                print("No validation patch provided, splitting nodes randomly")
                data = RandomNodeSplit(num_val=0.15, num_test=0.15)(data)
            else:
                print(
                    "No validation patch provided, splitting nodes randomly into "
                    "train and val and using test patch"
                )
                data = RandomNodeSplit(num_val=0.15, num_test=0)(data)
                test_node_inds = []
                for file in test_patch_files:
                    patches_df = pd.read_csv(file)
                    for row in patches_df.itertuples(index=False):
                        test_node_inds.extend(
                            get_nodes_within_tiles(
                                (row.x, row.y), row.width, row.height, all_xs, all_ys
                            )
                        )
                test_mask = torch.zeros(data.num_nodes, dtype=torch.bool)
                test_mask[test_node_inds] = True
                data.val_mask[test_node_inds] = False
                data.train_mask[test_node_inds] = False
                data.test_mask = test_mask
            if mask_unlabelled and tissue_class is not None:
                data.val_mask[unlabelled_inds] = False
                data.train_mask[unlabelled_inds] = False
                data.test_mask[unlabelled_inds] = False
        else:
            print("Splitting graph by validation patch")
            val_node_inds = []
            for file in val_patch_files:
                patches_df = pd.read_csv(file)
                for row in patches_df.itertuples(index=False):
                    if (
                        row.x == 0
                        and row.y == 0
                        and row.width == -1
                        and row.height == -1
                    ):
                        data.val_mask = torch.ones(data.num_nodes, dtype=torch.bool)
                        data.train_mask = torch.zeros(data.num_nodes, dtype=torch.bool)
                        data.test_mask = torch.zeros(data.num_nodes, dtype=torch.bool)
                        if mask_unlabelled and tissue_class is not None:
                            data.val_mask[unlabelled_inds] = False
                            data.train_mask[unlabelled_inds] = False
                            data.test_mask[unlabelled_inds] = False
                        print(
                            f"All nodes marked as validation: "
                            f"{data.val_mask.sum().item()}"
                        )
                        return data
                    val_node_inds.extend(
                        get_nodes_within_tiles(
                            (row.x, row.y), row.width, row.height, all_xs, all_ys
                        )
                    )
            val_mask = torch.zeros(data.num_nodes, dtype=torch.bool)
            val_mask[val_node_inds] = True
            train_mask[val_node_inds] = False
            if len(test_patch_files) > 0:
                test_node_inds = []
                for file in test_patch_files:
                    patches_df = pd.read_csv(file)
                    for row in patches_df.itertuples(index=False):
                        test_node_inds.extend(
                            get_nodes_within_tiles(
                                (row.x, row.y), row.width, row.height, all_xs, all_ys
                            )
                        )
                test_mask = torch.zeros(data.num_nodes, dtype=torch.bool)
                test_mask[test_node_inds] = True
                train_mask[test_node_inds] = False
                data.test_mask = test_mask
            else:
                data.test_mask = torch.zeros(data.num_nodes, dtype=torch.bool)
            data.val_mask = val_mask
            data.train_mask = train_mask
        print(
            f"Graph split into {data.train_mask.sum().item()} train nodes "
            f"and {data.val_mask.sum().item()} validation nodes "
            f"and {data.test_mask.sum().item()} test nodes"
        )
    else:
        data.val_mask = torch.zeros(data.num_nodes, dtype=torch.bool)
        data.test_mask = torch.zeros(data.num_nodes, dtype=torch.bool)
    return data


def setup_dataloaders(
    model_type,
    data,
    num_layers,
    batch_size,
    num_neighbors,
):
    if (
        model_type == "sup_clustergcn"
        or model_type == "sup_gat"
        or model_type == "sup_jumping"
    ):
        cluster_data = ClusterData(
            data, num_parts=int(data.x.size()[0] / num_neighbors), recursive=False
        )
        train_loader = ClusterLoader(
            cluster_data, batch_size=batch_size, shuffle=True, num_workers=12
        )
        val_loader = NeighborSampler(
            data.edge_index, sizes=[-1], batch_size=1024, shuffle=False, num_workers=12
        )
    elif model_type == "sup_graphsaint":
        train_loader = GraphSAINTRandomWalkSampler(
            data,
            batch_size=batch_size,
            walk_length=num_layers,
            num_steps=5,
<<<<<<< HEAD
            sample_coverage=num_neighbors,
            num_workers=12,
        )
        val_loader = NeighborSampler(
            data.edge_index, sizes=[-1], batch_size=1024, shuffle=False, num_workers=0
        )
    elif model_type == "sup_shadow":
        train_loader = ShaDowKHopSampler(
            data,
            depth=num_layers,
            num_neighbors=num_neighbors,
            node_idx=data.train_mask,
            batch_size=batch_size,
            num_workers=0,
        )
        val_loader = ShaDowKHopSampler(
            data,
            depth=num_layers,
            num_neighbors=num_neighbors,
            node_idx=data.val_mask,
            batch_size=512,
            num_workers=0,
=======
            sample_coverage=0,
            num_workers=12
        )
        val_loader = NeighborSampler(
            data.edge_index, sizes=[-1], batch_size=1024, shuffle=False, num_workers=12
>>>>>>> 143bf897
        )
    else:
        train_loader = NeighborLoader(
            data,
            input_nodes=data.train_mask,
            num_neighbors=[num_neighbors for _ in range(num_layers)],
            batch_size=batch_size,
            shuffle=True,
            num_workers=12,
        )
        val_loader = NeighborLoader(
            copy.copy(data), num_neighbors=[-1], shuffle=False, batch_size=512
        )
        val_loader.data.num_nodes = data.num_nodes
        val_loader.data.n_id = torch.arange(data.num_nodes)

    return train_loader, val_loader


def setup_model(model_type, data, device, layers, num_classes, pretrained=None):
    if pretrained:
        return torch.load(pretrained / "graph_model.pt", map_location=device)
    if model_type == "sup_graphsage":
        model = SupervisedSAGE(
            data.num_node_features,
            hidden_channels=256,
            out_channels=num_classes,
            num_layers=layers,
        )
    elif model_type == "sup_gat":
        model = GAT(
            data.num_node_features,
            hidden_channels=256,
            out_channels=num_classes,
            heads=1,
            num_layers=layers,
        )
    elif model_type == "sup_clustergcn":
        model = ClusterGCN(
            data.num_node_features,
            hidden_channels=256,
            out_channels=num_classes,
            num_layers=layers,
        )
    elif model_type == "sup_jumping":
        model = JumpingClusterGCN(
            data.num_node_features,
            hidden_channels=256,
            out_channels=num_classes,
            num_layers=layers,
        )
    elif model_type == "sup_graphsaint":
        model = GraphSAINT(
            data.num_node_features,
            hidden_channels=256,
            out_channels=num_classes,
            num_layers=layers,
        )
    elif model_type == "sup_shadow":
        model = ShaDowGCN(
            data.num_node_features,
            hidden_channels=256,
            out_channels=num_classes,
            num_layers=layers,
        )
    else:
        return ValueError(f"No such model type implemented: {model_type}")
    model = model.to(device)
    return model


def setup_training_params(
    model,
    model_type,
    organ,
    learning_rate,
    train_dataloader,
    device,
    weighted_loss,
    use_custom_weights,
):
    if model_type == "sup_graphsage":
        if weighted_loss:
            data_classes = train_dataloader.data.y[
                train_dataloader.data.train_mask
            ].numpy()
            class_weights = _compute_tissue_weights(
                data_classes, organ, use_custom_weights
            )
            class_weights = torch.FloatTensor(class_weights)
            class_weights = class_weights.to(device)
            criterion = torch.nn.CrossEntropyLoss(weight=class_weights)
        else:
            criterion = torch.nn.CrossEntropyLoss()
    elif (
        model_type == "sup_clustergcn"
        or model_type == "sup_gat"
        or model_type == "sup_jumping"
    ):
        if weighted_loss:
            data_classes = train_dataloader.cluster_data.data.y[
                train_dataloader.cluster_data.data.train_mask
            ].numpy()
            class_weights = _compute_tissue_weights(
                data_classes, organ, use_custom_weights
            )
            class_weights = torch.FloatTensor(class_weights)
            class_weights = class_weights.to(device)
            criterion = torch.nn.NLLLoss(weight=class_weights)
        else:
            criterion = torch.nn.NLLLoss()
    elif model_type == "sup_graphsaint" or model_type == "sup_shadow":
        if weighted_loss:
            data_classes = train_dataloader.data.y[
                train_dataloader.data.train_mask
            ].numpy()
            class_weights = _compute_tissue_weights(
                data_classes, organ, use_custom_weights
            )
            class_weights = torch.FloatTensor(class_weights)
            class_weights = class_weights.to(device)
            criterion = torch.nn.NLLLoss(weight=class_weights)
        else:
            criterion = torch.nn.NLLLoss()
    else:
        raise ValueError(f"No such model type {model_type}")
    optimiser = torch.optim.Adam(model.parameters(), lr=learning_rate)
    return optimiser, criterion


def train(
    model_type,
    model,
    optimiser,
    criterion,
    train_loader,
    device,
):
    model.train()

    total_loss = 0
    total_examples = 0
    total_correct = 0

    if (
        model_type == "sup_clustergcn"
        or model_type == "sup_gat"
        or model_type == "sup_jumping"
        or model_type == "sup_graphsaint"
    ):
        for batch in train_loader:
            batch = batch.to(device)
            optimiser.zero_grad()
            out = model(batch.x, batch.edge_index)
            train_out = out[batch.train_mask]
            train_y = batch.y[batch.train_mask]
            loss = criterion(train_out, train_y)
            loss.backward()
            optimiser.step()

            nodes = batch.train_mask.sum().item()
            total_loss += loss.item() * nodes
            total_correct += int(train_out.argmax(dim=-1).eq(train_y).sum().item())
            total_examples += nodes
    elif model_type == "sup_shadow":
        for batch in train_loader:
            batch = batch.to(device)
            optimiser.zero_grad()
            out = model(batch.x, batch.edge_index, batch.batch, batch.root_n_id)
            # train_out = out[batch.train_mask]
            # train_y = batch.y[batch.train_mask]
            loss = criterion(out, batch.y)
            loss.backward()
            optimiser.step()

            nodes = batch.train_mask.sum().item()
            total_loss += loss.item() * nodes
            total_correct += int(out.argmax(dim=-1).eq(batch.y).sum().item())
            total_examples += nodes
    else:
        for batch in train_loader:
            batch = batch.to(device)
            optimiser.zero_grad()
            train_y = batch.y[: batch.batch_size][batch.train_mask[: batch.batch_size]]
            out = model(batch.x, batch.edge_index)[: batch.batch_size]
            train_out = out[batch.train_mask[: batch.batch_size]]
            loss = criterion(train_out, train_y)
            loss.backward()
            optimiser.step()

            nodes = batch.train_mask[: batch.batch_size].sum().item()
            total_loss += float(loss) * nodes
            total_correct += int((train_out.argmax(dim=-1).eq(train_y)).sum())
            total_examples += nodes

    return total_loss / total_examples, total_correct / total_examples


@torch.no_grad()
def validate(model, data, eval_loader, device):
    model.eval()
    if not isinstance(model, ShaDowGCN):
        out, _ = model.inference(data.x, eval_loader, device)
    else:
        out = []
        for batch in eval_loader:
            batch = batch.to(device)
            out = model(batch.x, batch.edge_index, batch.batch, batch.root_n_id)
            out.append(out)
        out = torch.cat(out, dim=0)
    out = out.argmax(dim=-1)
    y = data.y.to(out.device)
    train_accuracy = int((out[data.train_mask].eq(y[data.train_mask])).sum()) / int(
        data.train_mask.sum()
    )
    val_accuracy = int((out[data.val_mask].eq(y[data.val_mask])).sum()) / int(
        data.val_mask.sum()
    )
    return train_accuracy, val_accuracy


@torch.no_grad()
def inference(model, x, eval_loader, device):
    print("Running inference")
    model.eval()
    out, graph_embeddings = model.inference(x, eval_loader, device)
    predicted_labels = out.argmax(dim=-1, keepdim=True).squeeze()
    predicted_labels = predicted_labels.cpu().numpy()
    out = out.cpu().detach().numpy()
    return out, graph_embeddings, predicted_labels


def evaluate(tissue_class, predicted_labels, out, organ, run_path, remove_unlabelled):
    tissue_ids = [tissue.id for tissue in organ.tissues]
    if remove_unlabelled:
        tissue_ids = tissue_ids[1:]

    accuracy = accuracy_score(tissue_class, predicted_labels)
    balanced_accuracy = balanced_accuracy_score(tissue_class, predicted_labels)
    top_2_accuracy = top_k_accuracy_score(tissue_class, out, k=2, labels=tissue_ids)
    f1_macro = f1_score(tissue_class, predicted_labels, average="macro")
    cohen_kappa = cohen_kappa_score(tissue_class, predicted_labels)
    mcc = matthews_corrcoef(tissue_class, predicted_labels)
    roc_auc = roc_auc_score(
        tissue_class,
        softmax(out, axis=-1),
        average="macro",
        multi_class="ovo",
        labels=tissue_ids,
    )
    weighted_roc_auc = roc_auc_score(
        tissue_class,
        softmax(out, axis=-1),
        average="weighted",
        multi_class="ovo",
        labels=tissue_ids,
    )
    print("-----------------------")
    print(f"Accuracy: {accuracy:.3f}")
    print(f"Top 2 accuracy: {top_2_accuracy:.3f}")
    print(f"Balanced accuracy: {balanced_accuracy:.3f}")
    print(f"F1 macro score: {f1_macro:.3f}")
    print(f"Cohen's Kappa score: {cohen_kappa:.3f}")
    print(f"MCC score: {mcc:.3f}")
    print(f"ROC AUC macro: {roc_auc:.3f}")
    print(f"Weighted ROC AUC macro: {weighted_roc_auc:.3f}")
    print("-----------------------")

    print("Plotting confusion matrices")
    cm_df, cm_df_props = get_tissue_confusion_matrix(
        organ, predicted_labels, tissue_class, proportion_label=True
    )
    plt.figure(figsize=(10, 8))
    sns.set(font_scale=1.1)
    plot_confusion_matrix(cm_df, "All Tissues", run_path, "d")
    plt.figure(figsize=(10, 8))
    sns.set(font_scale=1.1)
    plot_confusion_matrix(cm_df_props, "All Tissues Proportion", run_path, ".2f")

    print("Plotting pr curves")
    tissue_mapping = {tissue.id: tissue.label for tissue in organ.tissues}
    tissue_colours = {tissue.id: tissue.colourblind_colour for tissue in organ.tissues}
    plot_tissue_pr_curves(
        tissue_mapping,
        tissue_colours,
        tissue_class,
        predicted_labels,
        out,
        run_path / "pr_curves.png",
    )


def collect_params(
    organ_name,
    exp_name,
    run_ids,
    x_min,
    y_min,
    width,
    height,
    k,
    feature,
    graph_method,
    batch_size,
    num_neighbours,
    learning_rate,
    epochs,
    layers,
    weighted_loss,
    custom_weights,
):
    return pd.DataFrame(
        {
            "organ_name": organ_name,
            "exp_name": exp_name,
            "run_ids": [np.array(run_ids)],
            "x_min": x_min,
            "y_min": y_min,
            "width": width,
            "height": height,
            "k": k,
            "feature": feature,
            "graph_method": graph_method,
            "batch_size": batch_size,
            "num_neighbours": num_neighbours,
            "learning_rate": learning_rate,
            "weighted_loss": weighted_loss,
            "custom_weights": custom_weights,
            "epochs": epochs,
            "layers": layers,
        },
        index=[0],
    )


def save_state(run_path, logger, model, epoch):
    torch.save(model, run_path / f"{epoch}_graph_model.pt")
    logger.to_csv(run_path / "graph_train_stats.csv")


def _compute_tissue_weights(data_classes, organ, use_custom_weights):
    unique_classes = np.unique(data_classes)
    if not use_custom_weights:
        weighting = "balanced"
    else:
        custom_weights = [1, 0.85, 0.9, 10.5, 0.8, 1.3, 5.6, 3, 77]
        weighting = dict(zip(list(unique_classes), custom_weights))
    class_weights = compute_class_weight(
        weighting, classes=unique_classes, y=data_classes
    )
    # Account for missing tissues in training data
    classes_in_training = set(unique_classes)
    all_classes = {tissue.id for tissue in organ.tissues}
    missing_classes = list(all_classes - classes_in_training)
    missing_classes.sort()
    for i in missing_classes:
        class_weights = np.insert(class_weights, i, 0.0)
    return class_weights
<|MERGE_RESOLUTION|>--- conflicted
+++ resolved
@@ -1,579 +1,566 @@
-import copy
-
-import torch
-from torch_geometric.loader import (
-    ClusterData,
-    ClusterLoader,
-    NeighborSampler,
-    NeighborLoader,
-    DataLoader,
-    GraphSAINTNodeSampler,
-    GraphSAINTRandomWalkSampler,
-    ShaDowKHopSampler,
-)
-<<<<<<< HEAD
-=======
-from torch_geometric.nn.models.basic_gnn import GAT as GATPYG
->>>>>>> 143bf897
-from torch_geometric.nn.models.basic_gnn import BasicGNN
-from torch_geometric.transforms import RandomNodeSplit
-from sklearn.utils.class_weight import compute_class_weight
-from sklearn.metrics import (
-    accuracy_score,
-    balanced_accuracy_score,
-    top_k_accuracy_score,
-    f1_score,
-    cohen_kappa_score,
-    roc_auc_score,
-    matthews_corrcoef,
-)
-import numpy as np
-import pandas as pd
-from scipy.special import softmax
-import matplotlib.pyplot as plt
-import seaborn as sns
-
-from happy.train.utils import (
-    plot_confusion_matrix,
-    plot_tissue_pr_curves,
-    get_tissue_confusion_matrix,
-)
-from happy.models.graphsage import SupervisedSAGE
-from happy.models.clustergcn import ClusterGCN, JumpingClusterGCN
-from happy.models.gat import GAT, GATv2
-from happy.models.graphsaint import GraphSAINT
-from happy.models.shadow import ShaDowGCN
-from projects.placenta.graphs.graphs.create_graph import get_nodes_within_tiles
-
-
-def setup_node_splits(
-    data,
-    tissue_class,
-    mask_unlabelled,
-    include_validation=True,
-    val_patch_files=[],
-    test_patch_files=[],
-):
-    all_xs = data["pos"][:, 0]
-    all_ys = data["pos"][:, 1]
-
-    # Mark everything as training data first
-    train_mask = torch.ones(data.num_nodes, dtype=torch.bool)
-    data.train_mask = train_mask
-
-    # Mask unlabelled data to ignore during training
-    if mask_unlabelled and tissue_class is not None:
-        unlabelled_inds = (tissue_class == 0).nonzero()[0]
-        unlabelled_mask = torch.zeros(data.num_nodes, dtype=torch.bool)
-        unlabelled_mask[unlabelled_inds] = True
-        data.unlabelled_mask = unlabelled_mask
-        train_mask[unlabelled_inds] = False
-        data.train_mask = train_mask
-        print(f"{len(unlabelled_inds)} nodes marked as unlabelled")
-
-    # Split the graph by masks into training, validation and test nodes
-    if include_validation:
-        if len(val_patch_files) == 0:
-            if len(test_patch_files) == 0:
-                print("No validation patch provided, splitting nodes randomly")
-                data = RandomNodeSplit(num_val=0.15, num_test=0.15)(data)
-            else:
-                print(
-                    "No validation patch provided, splitting nodes randomly into "
-                    "train and val and using test patch"
-                )
-                data = RandomNodeSplit(num_val=0.15, num_test=0)(data)
-                test_node_inds = []
-                for file in test_patch_files:
-                    patches_df = pd.read_csv(file)
-                    for row in patches_df.itertuples(index=False):
-                        test_node_inds.extend(
-                            get_nodes_within_tiles(
-                                (row.x, row.y), row.width, row.height, all_xs, all_ys
-                            )
-                        )
-                test_mask = torch.zeros(data.num_nodes, dtype=torch.bool)
-                test_mask[test_node_inds] = True
-                data.val_mask[test_node_inds] = False
-                data.train_mask[test_node_inds] = False
-                data.test_mask = test_mask
-            if mask_unlabelled and tissue_class is not None:
-                data.val_mask[unlabelled_inds] = False
-                data.train_mask[unlabelled_inds] = False
-                data.test_mask[unlabelled_inds] = False
-        else:
-            print("Splitting graph by validation patch")
-            val_node_inds = []
-            for file in val_patch_files:
-                patches_df = pd.read_csv(file)
-                for row in patches_df.itertuples(index=False):
-                    if (
-                        row.x == 0
-                        and row.y == 0
-                        and row.width == -1
-                        and row.height == -1
-                    ):
-                        data.val_mask = torch.ones(data.num_nodes, dtype=torch.bool)
-                        data.train_mask = torch.zeros(data.num_nodes, dtype=torch.bool)
-                        data.test_mask = torch.zeros(data.num_nodes, dtype=torch.bool)
-                        if mask_unlabelled and tissue_class is not None:
-                            data.val_mask[unlabelled_inds] = False
-                            data.train_mask[unlabelled_inds] = False
-                            data.test_mask[unlabelled_inds] = False
-                        print(
-                            f"All nodes marked as validation: "
-                            f"{data.val_mask.sum().item()}"
-                        )
-                        return data
-                    val_node_inds.extend(
-                        get_nodes_within_tiles(
-                            (row.x, row.y), row.width, row.height, all_xs, all_ys
-                        )
-                    )
-            val_mask = torch.zeros(data.num_nodes, dtype=torch.bool)
-            val_mask[val_node_inds] = True
-            train_mask[val_node_inds] = False
-            if len(test_patch_files) > 0:
-                test_node_inds = []
-                for file in test_patch_files:
-                    patches_df = pd.read_csv(file)
-                    for row in patches_df.itertuples(index=False):
-                        test_node_inds.extend(
-                            get_nodes_within_tiles(
-                                (row.x, row.y), row.width, row.height, all_xs, all_ys
-                            )
-                        )
-                test_mask = torch.zeros(data.num_nodes, dtype=torch.bool)
-                test_mask[test_node_inds] = True
-                train_mask[test_node_inds] = False
-                data.test_mask = test_mask
-            else:
-                data.test_mask = torch.zeros(data.num_nodes, dtype=torch.bool)
-            data.val_mask = val_mask
-            data.train_mask = train_mask
-        print(
-            f"Graph split into {data.train_mask.sum().item()} train nodes "
-            f"and {data.val_mask.sum().item()} validation nodes "
-            f"and {data.test_mask.sum().item()} test nodes"
-        )
-    else:
-        data.val_mask = torch.zeros(data.num_nodes, dtype=torch.bool)
-        data.test_mask = torch.zeros(data.num_nodes, dtype=torch.bool)
-    return data
-
-
-def setup_dataloaders(
-    model_type,
-    data,
-    num_layers,
-    batch_size,
-    num_neighbors,
-):
-    if (
-        model_type == "sup_clustergcn"
-        or model_type == "sup_gat"
-        or model_type == "sup_jumping"
-    ):
-        cluster_data = ClusterData(
-            data, num_parts=int(data.x.size()[0] / num_neighbors), recursive=False
-        )
-        train_loader = ClusterLoader(
-            cluster_data, batch_size=batch_size, shuffle=True, num_workers=12
-        )
-        val_loader = NeighborSampler(
-            data.edge_index, sizes=[-1], batch_size=1024, shuffle=False, num_workers=12
-        )
-    elif model_type == "sup_graphsaint":
-        train_loader = GraphSAINTRandomWalkSampler(
-            data,
-            batch_size=batch_size,
-            walk_length=num_layers,
-            num_steps=5,
-<<<<<<< HEAD
-            sample_coverage=num_neighbors,
-            num_workers=12,
-        )
-        val_loader = NeighborSampler(
-            data.edge_index, sizes=[-1], batch_size=1024, shuffle=False, num_workers=0
-        )
-    elif model_type == "sup_shadow":
-        train_loader = ShaDowKHopSampler(
-            data,
-            depth=num_layers,
-            num_neighbors=num_neighbors,
-            node_idx=data.train_mask,
-            batch_size=batch_size,
-            num_workers=0,
-        )
-        val_loader = ShaDowKHopSampler(
-            data,
-            depth=num_layers,
-            num_neighbors=num_neighbors,
-            node_idx=data.val_mask,
-            batch_size=512,
-            num_workers=0,
-=======
-            sample_coverage=0,
-            num_workers=12
-        )
-        val_loader = NeighborSampler(
-            data.edge_index, sizes=[-1], batch_size=1024, shuffle=False, num_workers=12
->>>>>>> 143bf897
-        )
-    else:
-        train_loader = NeighborLoader(
-            data,
-            input_nodes=data.train_mask,
-            num_neighbors=[num_neighbors for _ in range(num_layers)],
-            batch_size=batch_size,
-            shuffle=True,
-            num_workers=12,
-        )
-        val_loader = NeighborLoader(
-            copy.copy(data), num_neighbors=[-1], shuffle=False, batch_size=512
-        )
-        val_loader.data.num_nodes = data.num_nodes
-        val_loader.data.n_id = torch.arange(data.num_nodes)
-
-    return train_loader, val_loader
-
-
-def setup_model(model_type, data, device, layers, num_classes, pretrained=None):
-    if pretrained:
-        return torch.load(pretrained / "graph_model.pt", map_location=device)
-    if model_type == "sup_graphsage":
-        model = SupervisedSAGE(
-            data.num_node_features,
-            hidden_channels=256,
-            out_channels=num_classes,
-            num_layers=layers,
-        )
-    elif model_type == "sup_gat":
-        model = GAT(
-            data.num_node_features,
-            hidden_channels=256,
-            out_channels=num_classes,
-            heads=1,
-            num_layers=layers,
-        )
-    elif model_type == "sup_clustergcn":
-        model = ClusterGCN(
-            data.num_node_features,
-            hidden_channels=256,
-            out_channels=num_classes,
-            num_layers=layers,
-        )
-    elif model_type == "sup_jumping":
-        model = JumpingClusterGCN(
-            data.num_node_features,
-            hidden_channels=256,
-            out_channels=num_classes,
-            num_layers=layers,
-        )
-    elif model_type == "sup_graphsaint":
-        model = GraphSAINT(
-            data.num_node_features,
-            hidden_channels=256,
-            out_channels=num_classes,
-            num_layers=layers,
-        )
-    elif model_type == "sup_shadow":
-        model = ShaDowGCN(
-            data.num_node_features,
-            hidden_channels=256,
-            out_channels=num_classes,
-            num_layers=layers,
-        )
-    else:
-        return ValueError(f"No such model type implemented: {model_type}")
-    model = model.to(device)
-    return model
-
-
-def setup_training_params(
-    model,
-    model_type,
-    organ,
-    learning_rate,
-    train_dataloader,
-    device,
-    weighted_loss,
-    use_custom_weights,
-):
-    if model_type == "sup_graphsage":
-        if weighted_loss:
-            data_classes = train_dataloader.data.y[
-                train_dataloader.data.train_mask
-            ].numpy()
-            class_weights = _compute_tissue_weights(
-                data_classes, organ, use_custom_weights
-            )
-            class_weights = torch.FloatTensor(class_weights)
-            class_weights = class_weights.to(device)
-            criterion = torch.nn.CrossEntropyLoss(weight=class_weights)
-        else:
-            criterion = torch.nn.CrossEntropyLoss()
-    elif (
-        model_type == "sup_clustergcn"
-        or model_type == "sup_gat"
-        or model_type == "sup_jumping"
-    ):
-        if weighted_loss:
-            data_classes = train_dataloader.cluster_data.data.y[
-                train_dataloader.cluster_data.data.train_mask
-            ].numpy()
-            class_weights = _compute_tissue_weights(
-                data_classes, organ, use_custom_weights
-            )
-            class_weights = torch.FloatTensor(class_weights)
-            class_weights = class_weights.to(device)
-            criterion = torch.nn.NLLLoss(weight=class_weights)
-        else:
-            criterion = torch.nn.NLLLoss()
-    elif model_type == "sup_graphsaint" or model_type == "sup_shadow":
-        if weighted_loss:
-            data_classes = train_dataloader.data.y[
-                train_dataloader.data.train_mask
-            ].numpy()
-            class_weights = _compute_tissue_weights(
-                data_classes, organ, use_custom_weights
-            )
-            class_weights = torch.FloatTensor(class_weights)
-            class_weights = class_weights.to(device)
-            criterion = torch.nn.NLLLoss(weight=class_weights)
-        else:
-            criterion = torch.nn.NLLLoss()
-    else:
-        raise ValueError(f"No such model type {model_type}")
-    optimiser = torch.optim.Adam(model.parameters(), lr=learning_rate)
-    return optimiser, criterion
-
-
-def train(
-    model_type,
-    model,
-    optimiser,
-    criterion,
-    train_loader,
-    device,
-):
-    model.train()
-
-    total_loss = 0
-    total_examples = 0
-    total_correct = 0
-
-    if (
-        model_type == "sup_clustergcn"
-        or model_type == "sup_gat"
-        or model_type == "sup_jumping"
-        or model_type == "sup_graphsaint"
-    ):
-        for batch in train_loader:
-            batch = batch.to(device)
-            optimiser.zero_grad()
-            out = model(batch.x, batch.edge_index)
-            train_out = out[batch.train_mask]
-            train_y = batch.y[batch.train_mask]
-            loss = criterion(train_out, train_y)
-            loss.backward()
-            optimiser.step()
-
-            nodes = batch.train_mask.sum().item()
-            total_loss += loss.item() * nodes
-            total_correct += int(train_out.argmax(dim=-1).eq(train_y).sum().item())
-            total_examples += nodes
-    elif model_type == "sup_shadow":
-        for batch in train_loader:
-            batch = batch.to(device)
-            optimiser.zero_grad()
-            out = model(batch.x, batch.edge_index, batch.batch, batch.root_n_id)
-            # train_out = out[batch.train_mask]
-            # train_y = batch.y[batch.train_mask]
-            loss = criterion(out, batch.y)
-            loss.backward()
-            optimiser.step()
-
-            nodes = batch.train_mask.sum().item()
-            total_loss += loss.item() * nodes
-            total_correct += int(out.argmax(dim=-1).eq(batch.y).sum().item())
-            total_examples += nodes
-    else:
-        for batch in train_loader:
-            batch = batch.to(device)
-            optimiser.zero_grad()
-            train_y = batch.y[: batch.batch_size][batch.train_mask[: batch.batch_size]]
-            out = model(batch.x, batch.edge_index)[: batch.batch_size]
-            train_out = out[batch.train_mask[: batch.batch_size]]
-            loss = criterion(train_out, train_y)
-            loss.backward()
-            optimiser.step()
-
-            nodes = batch.train_mask[: batch.batch_size].sum().item()
-            total_loss += float(loss) * nodes
-            total_correct += int((train_out.argmax(dim=-1).eq(train_y)).sum())
-            total_examples += nodes
-
-    return total_loss / total_examples, total_correct / total_examples
-
-
-@torch.no_grad()
-def validate(model, data, eval_loader, device):
-    model.eval()
-    if not isinstance(model, ShaDowGCN):
-        out, _ = model.inference(data.x, eval_loader, device)
-    else:
-        out = []
-        for batch in eval_loader:
-            batch = batch.to(device)
-            out = model(batch.x, batch.edge_index, batch.batch, batch.root_n_id)
-            out.append(out)
-        out = torch.cat(out, dim=0)
-    out = out.argmax(dim=-1)
-    y = data.y.to(out.device)
-    train_accuracy = int((out[data.train_mask].eq(y[data.train_mask])).sum()) / int(
-        data.train_mask.sum()
-    )
-    val_accuracy = int((out[data.val_mask].eq(y[data.val_mask])).sum()) / int(
-        data.val_mask.sum()
-    )
-    return train_accuracy, val_accuracy
-
-
-@torch.no_grad()
-def inference(model, x, eval_loader, device):
-    print("Running inference")
-    model.eval()
-    out, graph_embeddings = model.inference(x, eval_loader, device)
-    predicted_labels = out.argmax(dim=-1, keepdim=True).squeeze()
-    predicted_labels = predicted_labels.cpu().numpy()
-    out = out.cpu().detach().numpy()
-    return out, graph_embeddings, predicted_labels
-
-
-def evaluate(tissue_class, predicted_labels, out, organ, run_path, remove_unlabelled):
-    tissue_ids = [tissue.id for tissue in organ.tissues]
-    if remove_unlabelled:
-        tissue_ids = tissue_ids[1:]
-
-    accuracy = accuracy_score(tissue_class, predicted_labels)
-    balanced_accuracy = balanced_accuracy_score(tissue_class, predicted_labels)
-    top_2_accuracy = top_k_accuracy_score(tissue_class, out, k=2, labels=tissue_ids)
-    f1_macro = f1_score(tissue_class, predicted_labels, average="macro")
-    cohen_kappa = cohen_kappa_score(tissue_class, predicted_labels)
-    mcc = matthews_corrcoef(tissue_class, predicted_labels)
-    roc_auc = roc_auc_score(
-        tissue_class,
-        softmax(out, axis=-1),
-        average="macro",
-        multi_class="ovo",
-        labels=tissue_ids,
-    )
-    weighted_roc_auc = roc_auc_score(
-        tissue_class,
-        softmax(out, axis=-1),
-        average="weighted",
-        multi_class="ovo",
-        labels=tissue_ids,
-    )
-    print("-----------------------")
-    print(f"Accuracy: {accuracy:.3f}")
-    print(f"Top 2 accuracy: {top_2_accuracy:.3f}")
-    print(f"Balanced accuracy: {balanced_accuracy:.3f}")
-    print(f"F1 macro score: {f1_macro:.3f}")
-    print(f"Cohen's Kappa score: {cohen_kappa:.3f}")
-    print(f"MCC score: {mcc:.3f}")
-    print(f"ROC AUC macro: {roc_auc:.3f}")
-    print(f"Weighted ROC AUC macro: {weighted_roc_auc:.3f}")
-    print("-----------------------")
-
-    print("Plotting confusion matrices")
-    cm_df, cm_df_props = get_tissue_confusion_matrix(
-        organ, predicted_labels, tissue_class, proportion_label=True
-    )
-    plt.figure(figsize=(10, 8))
-    sns.set(font_scale=1.1)
-    plot_confusion_matrix(cm_df, "All Tissues", run_path, "d")
-    plt.figure(figsize=(10, 8))
-    sns.set(font_scale=1.1)
-    plot_confusion_matrix(cm_df_props, "All Tissues Proportion", run_path, ".2f")
-
-    print("Plotting pr curves")
-    tissue_mapping = {tissue.id: tissue.label for tissue in organ.tissues}
-    tissue_colours = {tissue.id: tissue.colourblind_colour for tissue in organ.tissues}
-    plot_tissue_pr_curves(
-        tissue_mapping,
-        tissue_colours,
-        tissue_class,
-        predicted_labels,
-        out,
-        run_path / "pr_curves.png",
-    )
-
-
-def collect_params(
-    organ_name,
-    exp_name,
-    run_ids,
-    x_min,
-    y_min,
-    width,
-    height,
-    k,
-    feature,
-    graph_method,
-    batch_size,
-    num_neighbours,
-    learning_rate,
-    epochs,
-    layers,
-    weighted_loss,
-    custom_weights,
-):
-    return pd.DataFrame(
-        {
-            "organ_name": organ_name,
-            "exp_name": exp_name,
-            "run_ids": [np.array(run_ids)],
-            "x_min": x_min,
-            "y_min": y_min,
-            "width": width,
-            "height": height,
-            "k": k,
-            "feature": feature,
-            "graph_method": graph_method,
-            "batch_size": batch_size,
-            "num_neighbours": num_neighbours,
-            "learning_rate": learning_rate,
-            "weighted_loss": weighted_loss,
-            "custom_weights": custom_weights,
-            "epochs": epochs,
-            "layers": layers,
-        },
-        index=[0],
-    )
-
-
-def save_state(run_path, logger, model, epoch):
-    torch.save(model, run_path / f"{epoch}_graph_model.pt")
-    logger.to_csv(run_path / "graph_train_stats.csv")
-
-
-def _compute_tissue_weights(data_classes, organ, use_custom_weights):
-    unique_classes = np.unique(data_classes)
-    if not use_custom_weights:
-        weighting = "balanced"
-    else:
-        custom_weights = [1, 0.85, 0.9, 10.5, 0.8, 1.3, 5.6, 3, 77]
-        weighting = dict(zip(list(unique_classes), custom_weights))
-    class_weights = compute_class_weight(
-        weighting, classes=unique_classes, y=data_classes
-    )
-    # Account for missing tissues in training data
-    classes_in_training = set(unique_classes)
-    all_classes = {tissue.id for tissue in organ.tissues}
-    missing_classes = list(all_classes - classes_in_training)
-    missing_classes.sort()
-    for i in missing_classes:
-        class_weights = np.insert(class_weights, i, 0.0)
-    return class_weights
+import copy
+
+import torch
+from torch_geometric.loader import (
+    ClusterData,
+    ClusterLoader,
+    NeighborSampler,
+    NeighborLoader,
+    DataLoader,
+    GraphSAINTNodeSampler,
+    GraphSAINTRandomWalkSampler,
+    ShaDowKHopSampler,
+)
+from torch_geometric.transforms import RandomNodeSplit
+from sklearn.utils.class_weight import compute_class_weight
+from sklearn.metrics import (
+    accuracy_score,
+    balanced_accuracy_score,
+    top_k_accuracy_score,
+    f1_score,
+    cohen_kappa_score,
+    roc_auc_score,
+    matthews_corrcoef,
+)
+import numpy as np
+import pandas as pd
+from scipy.special import softmax
+import matplotlib.pyplot as plt
+import seaborn as sns
+
+from happy.train.utils import (
+    plot_confusion_matrix,
+    plot_tissue_pr_curves,
+    get_tissue_confusion_matrix,
+)
+from happy.models.graphsage import SupervisedSAGE
+from happy.models.clustergcn import ClusterGCN, JumpingClusterGCN
+from happy.models.gat import GAT, GATv2
+from happy.models.graphsaint import GraphSAINT
+from happy.models.shadow import ShaDowGCN
+from projects.placenta.graphs.graphs.create_graph import get_nodes_within_tiles
+
+
+def setup_node_splits(
+    data,
+    tissue_class,
+    mask_unlabelled,
+    include_validation=True,
+    val_patch_files=[],
+    test_patch_files=[],
+):
+    all_xs = data["pos"][:, 0]
+    all_ys = data["pos"][:, 1]
+
+    # Mark everything as training data first
+    train_mask = torch.ones(data.num_nodes, dtype=torch.bool)
+    data.train_mask = train_mask
+
+    # Mask unlabelled data to ignore during training
+    if mask_unlabelled and tissue_class is not None:
+        unlabelled_inds = (tissue_class == 0).nonzero()[0]
+        unlabelled_mask = torch.zeros(data.num_nodes, dtype=torch.bool)
+        unlabelled_mask[unlabelled_inds] = True
+        data.unlabelled_mask = unlabelled_mask
+        train_mask[unlabelled_inds] = False
+        data.train_mask = train_mask
+        print(f"{len(unlabelled_inds)} nodes marked as unlabelled")
+
+    # Split the graph by masks into training, validation and test nodes
+    if include_validation:
+        if len(val_patch_files) == 0:
+            if len(test_patch_files) == 0:
+                print("No validation patch provided, splitting nodes randomly")
+                data = RandomNodeSplit(num_val=0.15, num_test=0.15)(data)
+            else:
+                print(
+                    "No validation patch provided, splitting nodes randomly into "
+                    "train and val and using test patch"
+                )
+                data = RandomNodeSplit(num_val=0.15, num_test=0)(data)
+                test_node_inds = []
+                for file in test_patch_files:
+                    patches_df = pd.read_csv(file)
+                    for row in patches_df.itertuples(index=False):
+                        test_node_inds.extend(
+                            get_nodes_within_tiles(
+                                (row.x, row.y), row.width, row.height, all_xs, all_ys
+                            )
+                        )
+                test_mask = torch.zeros(data.num_nodes, dtype=torch.bool)
+                test_mask[test_node_inds] = True
+                data.val_mask[test_node_inds] = False
+                data.train_mask[test_node_inds] = False
+                data.test_mask = test_mask
+            if mask_unlabelled and tissue_class is not None:
+                data.val_mask[unlabelled_inds] = False
+                data.train_mask[unlabelled_inds] = False
+                data.test_mask[unlabelled_inds] = False
+        else:
+            print("Splitting graph by validation patch")
+            val_node_inds = []
+            for file in val_patch_files:
+                patches_df = pd.read_csv(file)
+                for row in patches_df.itertuples(index=False):
+                    if (
+                        row.x == 0
+                        and row.y == 0
+                        and row.width == -1
+                        and row.height == -1
+                    ):
+                        data.val_mask = torch.ones(data.num_nodes, dtype=torch.bool)
+                        data.train_mask = torch.zeros(data.num_nodes, dtype=torch.bool)
+                        data.test_mask = torch.zeros(data.num_nodes, dtype=torch.bool)
+                        if mask_unlabelled and tissue_class is not None:
+                            data.val_mask[unlabelled_inds] = False
+                            data.train_mask[unlabelled_inds] = False
+                            data.test_mask[unlabelled_inds] = False
+                        print(
+                            f"All nodes marked as validation: "
+                            f"{data.val_mask.sum().item()}"
+                        )
+                        return data
+                    val_node_inds.extend(
+                        get_nodes_within_tiles(
+                            (row.x, row.y), row.width, row.height, all_xs, all_ys
+                        )
+                    )
+            val_mask = torch.zeros(data.num_nodes, dtype=torch.bool)
+            val_mask[val_node_inds] = True
+            train_mask[val_node_inds] = False
+            if len(test_patch_files) > 0:
+                test_node_inds = []
+                for file in test_patch_files:
+                    patches_df = pd.read_csv(file)
+                    for row in patches_df.itertuples(index=False):
+                        test_node_inds.extend(
+                            get_nodes_within_tiles(
+                                (row.x, row.y), row.width, row.height, all_xs, all_ys
+                            )
+                        )
+                test_mask = torch.zeros(data.num_nodes, dtype=torch.bool)
+                test_mask[test_node_inds] = True
+                train_mask[test_node_inds] = False
+                data.test_mask = test_mask
+            else:
+                data.test_mask = torch.zeros(data.num_nodes, dtype=torch.bool)
+            data.val_mask = val_mask
+            data.train_mask = train_mask
+        print(
+            f"Graph split into {data.train_mask.sum().item()} train nodes "
+            f"and {data.val_mask.sum().item()} validation nodes "
+            f"and {data.test_mask.sum().item()} test nodes"
+        )
+    else:
+        data.val_mask = torch.zeros(data.num_nodes, dtype=torch.bool)
+        data.test_mask = torch.zeros(data.num_nodes, dtype=torch.bool)
+    return data
+
+
+def setup_dataloaders(
+    model_type,
+    data,
+    num_layers,
+    batch_size,
+    num_neighbors,
+):
+    if (
+        model_type == "sup_clustergcn"
+        or model_type == "sup_gat"
+        or model_type == "sup_jumping"
+    ):
+        cluster_data = ClusterData(
+            data, num_parts=int(data.x.size()[0] / num_neighbors), recursive=False
+        )
+        train_loader = ClusterLoader(
+            cluster_data, batch_size=batch_size, shuffle=True, num_workers=12
+        )
+        val_loader = NeighborSampler(
+            data.edge_index, sizes=[-1], batch_size=1024, shuffle=False, num_workers=12
+        )
+    elif model_type == "sup_graphsaint":
+        train_loader = GraphSAINTRandomWalkSampler(
+            data,
+            batch_size=batch_size,
+            walk_length=num_layers,
+            num_steps=5,
+            sample_coverage=0,
+            num_workers=12,
+        )
+        val_loader = NeighborSampler(
+            data.edge_index, sizes=[-1], batch_size=1024, shuffle=False, num_workers=0
+        )
+    elif model_type == "sup_shadow":
+        train_loader = ShaDowKHopSampler(
+            data,
+            depth=num_layers,
+            num_neighbors=num_neighbors,
+            node_idx=data.train_mask,
+            batch_size=batch_size,
+            num_workers=0,
+        )
+        val_loader = ShaDowKHopSampler(
+            data,
+            depth=num_layers,
+            num_neighbors=num_neighbors,
+            node_idx=data.val_mask,
+            batch_size=512,
+            num_workers=0,
+        )
+    else:
+        train_loader = NeighborLoader(
+            data,
+            input_nodes=data.train_mask,
+            num_neighbors=[num_neighbors for _ in range(num_layers)],
+            batch_size=batch_size,
+            shuffle=True,
+            num_workers=12,
+        )
+        val_loader = NeighborLoader(
+            copy.copy(data), num_neighbors=[-1], shuffle=False, batch_size=512
+        )
+        val_loader.data.num_nodes = data.num_nodes
+        val_loader.data.n_id = torch.arange(data.num_nodes)
+
+    return train_loader, val_loader
+
+
+def setup_model(model_type, data, device, layers, num_classes, pretrained=None):
+    if pretrained:
+        return torch.load(pretrained / "graph_model.pt", map_location=device)
+    if model_type == "sup_graphsage":
+        model = SupervisedSAGE(
+            data.num_node_features,
+            hidden_channels=256,
+            out_channels=num_classes,
+            num_layers=layers,
+        )
+    elif model_type == "sup_gat":
+        model = GAT(
+            data.num_node_features,
+            hidden_channels=256,
+            out_channels=num_classes,
+            heads=1,
+            num_layers=layers,
+        )
+    elif model_type == "sup_clustergcn":
+        model = ClusterGCN(
+            data.num_node_features,
+            hidden_channels=256,
+            out_channels=num_classes,
+            num_layers=layers,
+        )
+    elif model_type == "sup_jumping":
+        model = JumpingClusterGCN(
+            data.num_node_features,
+            hidden_channels=256,
+            out_channels=num_classes,
+            num_layers=layers,
+        )
+    elif model_type == "sup_graphsaint":
+        model = GraphSAINT(
+            data.num_node_features,
+            hidden_channels=256,
+            out_channels=num_classes,
+            num_layers=layers,
+        )
+    elif model_type == "sup_shadow":
+        model = ShaDowGCN(
+            data.num_node_features,
+            hidden_channels=256,
+            out_channels=num_classes,
+            num_layers=layers,
+        )
+    else:
+        return ValueError(f"No such model type implemented: {model_type}")
+    model = model.to(device)
+    return model
+
+
+def setup_training_params(
+    model,
+    model_type,
+    organ,
+    learning_rate,
+    train_dataloader,
+    device,
+    weighted_loss,
+    use_custom_weights,
+):
+    if model_type == "sup_graphsage":
+        if weighted_loss:
+            data_classes = train_dataloader.data.y[
+                train_dataloader.data.train_mask
+            ].numpy()
+            class_weights = _compute_tissue_weights(
+                data_classes, organ, use_custom_weights
+            )
+            class_weights = torch.FloatTensor(class_weights)
+            class_weights = class_weights.to(device)
+            criterion = torch.nn.CrossEntropyLoss(weight=class_weights)
+        else:
+            criterion = torch.nn.CrossEntropyLoss()
+    elif (
+        model_type == "sup_clustergcn"
+        or model_type == "sup_gat"
+        or model_type == "sup_jumping"
+    ):
+        if weighted_loss:
+            data_classes = train_dataloader.cluster_data.data.y[
+                train_dataloader.cluster_data.data.train_mask
+            ].numpy()
+            class_weights = _compute_tissue_weights(
+                data_classes, organ, use_custom_weights
+            )
+            class_weights = torch.FloatTensor(class_weights)
+            class_weights = class_weights.to(device)
+            criterion = torch.nn.NLLLoss(weight=class_weights)
+        else:
+            criterion = torch.nn.NLLLoss()
+    elif model_type == "sup_graphsaint" or model_type == "sup_shadow":
+        if weighted_loss:
+            data_classes = train_dataloader.data.y[
+                train_dataloader.data.train_mask
+            ].numpy()
+            class_weights = _compute_tissue_weights(
+                data_classes, organ, use_custom_weights
+            )
+            class_weights = torch.FloatTensor(class_weights)
+            class_weights = class_weights.to(device)
+            criterion = torch.nn.NLLLoss(weight=class_weights)
+        else:
+            criterion = torch.nn.NLLLoss()
+    else:
+        raise ValueError(f"No such model type {model_type}")
+    optimiser = torch.optim.Adam(model.parameters(), lr=learning_rate)
+    return optimiser, criterion
+
+
+def train(
+    model_type,
+    model,
+    optimiser,
+    criterion,
+    train_loader,
+    device,
+):
+    model.train()
+
+    total_loss = 0
+    total_examples = 0
+    total_correct = 0
+
+    if (
+        model_type == "sup_clustergcn"
+        or model_type == "sup_gat"
+        or model_type == "sup_jumping"
+        or model_type == "sup_graphsaint"
+    ):
+        for batch in train_loader:
+            batch = batch.to(device)
+            optimiser.zero_grad()
+            out = model(batch.x, batch.edge_index)
+            train_out = out[batch.train_mask]
+            train_y = batch.y[batch.train_mask]
+            loss = criterion(train_out, train_y)
+            loss.backward()
+            optimiser.step()
+
+            nodes = batch.train_mask.sum().item()
+            total_loss += loss.item() * nodes
+            total_correct += int(train_out.argmax(dim=-1).eq(train_y).sum().item())
+            total_examples += nodes
+    elif model_type == "sup_shadow":
+        for batch in train_loader:
+            batch = batch.to(device)
+            optimiser.zero_grad()
+            out = model(batch.x, batch.edge_index, batch.batch, batch.root_n_id)
+            # train_out = out[batch.train_mask]
+            # train_y = batch.y[batch.train_mask]
+            loss = criterion(out, batch.y)
+            loss.backward()
+            optimiser.step()
+
+            nodes = batch.train_mask.sum().item()
+            total_loss += loss.item() * nodes
+            total_correct += int(out.argmax(dim=-1).eq(batch.y).sum().item())
+            total_examples += nodes
+    else:
+        for batch in train_loader:
+            batch = batch.to(device)
+            optimiser.zero_grad()
+            train_y = batch.y[: batch.batch_size][batch.train_mask[: batch.batch_size]]
+            out = model(batch.x, batch.edge_index)[: batch.batch_size]
+            train_out = out[batch.train_mask[: batch.batch_size]]
+            loss = criterion(train_out, train_y)
+            loss.backward()
+            optimiser.step()
+
+            nodes = batch.train_mask[: batch.batch_size].sum().item()
+            total_loss += float(loss) * nodes
+            total_correct += int((train_out.argmax(dim=-1).eq(train_y)).sum())
+            total_examples += nodes
+
+    return total_loss / total_examples, total_correct / total_examples
+
+
+@torch.no_grad()
+def validate(model, data, eval_loader, device):
+    model.eval()
+    if not isinstance(model, ShaDowGCN):
+        out, _ = model.inference(data.x, eval_loader, device)
+    else:
+        out = []
+        for batch in eval_loader:
+            batch = batch.to(device)
+            out = model(batch.x, batch.edge_index, batch.batch, batch.root_n_id)
+            out.append(out)
+        out = torch.cat(out, dim=0)
+    out = out.argmax(dim=-1)
+    y = data.y.to(out.device)
+    train_accuracy = int((out[data.train_mask].eq(y[data.train_mask])).sum()) / int(
+        data.train_mask.sum()
+    )
+    val_accuracy = int((out[data.val_mask].eq(y[data.val_mask])).sum()) / int(
+        data.val_mask.sum()
+    )
+    return train_accuracy, val_accuracy
+
+
+@torch.no_grad()
+def inference(model, x, eval_loader, device):
+    print("Running inference")
+    model.eval()
+    out, graph_embeddings = model.inference(x, eval_loader, device)
+    predicted_labels = out.argmax(dim=-1, keepdim=True).squeeze()
+    predicted_labels = predicted_labels.cpu().numpy()
+    out = out.cpu().detach().numpy()
+    return out, graph_embeddings, predicted_labels
+
+
+def evaluate(tissue_class, predicted_labels, out, organ, run_path, remove_unlabelled):
+    tissue_ids = [tissue.id for tissue in organ.tissues]
+    if remove_unlabelled:
+        tissue_ids = tissue_ids[1:]
+
+    accuracy = accuracy_score(tissue_class, predicted_labels)
+    balanced_accuracy = balanced_accuracy_score(tissue_class, predicted_labels)
+    top_2_accuracy = top_k_accuracy_score(tissue_class, out, k=2, labels=tissue_ids)
+    f1_macro = f1_score(tissue_class, predicted_labels, average="macro")
+    cohen_kappa = cohen_kappa_score(tissue_class, predicted_labels)
+    mcc = matthews_corrcoef(tissue_class, predicted_labels)
+    roc_auc = roc_auc_score(
+        tissue_class,
+        softmax(out, axis=-1),
+        average="macro",
+        multi_class="ovo",
+        labels=tissue_ids,
+    )
+    weighted_roc_auc = roc_auc_score(
+        tissue_class,
+        softmax(out, axis=-1),
+        average="weighted",
+        multi_class="ovo",
+        labels=tissue_ids,
+    )
+    print("-----------------------")
+    print(f"Accuracy: {accuracy:.3f}")
+    print(f"Top 2 accuracy: {top_2_accuracy:.3f}")
+    print(f"Balanced accuracy: {balanced_accuracy:.3f}")
+    print(f"F1 macro score: {f1_macro:.3f}")
+    print(f"Cohen's Kappa score: {cohen_kappa:.3f}")
+    print(f"MCC score: {mcc:.3f}")
+    print(f"ROC AUC macro: {roc_auc:.3f}")
+    print(f"Weighted ROC AUC macro: {weighted_roc_auc:.3f}")
+    print("-----------------------")
+
+    print("Plotting confusion matrices")
+    cm_df, cm_df_props = get_tissue_confusion_matrix(
+        organ, predicted_labels, tissue_class, proportion_label=True
+    )
+    plt.figure(figsize=(10, 8))
+    sns.set(font_scale=1.1)
+    plot_confusion_matrix(cm_df, "All Tissues", run_path, "d")
+    plt.figure(figsize=(10, 8))
+    sns.set(font_scale=1.1)
+    plot_confusion_matrix(cm_df_props, "All Tissues Proportion", run_path, ".2f")
+
+    print("Plotting pr curves")
+    tissue_mapping = {tissue.id: tissue.label for tissue in organ.tissues}
+    tissue_colours = {tissue.id: tissue.colourblind_colour for tissue in organ.tissues}
+    plot_tissue_pr_curves(
+        tissue_mapping,
+        tissue_colours,
+        tissue_class,
+        predicted_labels,
+        out,
+        run_path / "pr_curves.png",
+    )
+
+
+def collect_params(
+    organ_name,
+    exp_name,
+    run_ids,
+    x_min,
+    y_min,
+    width,
+    height,
+    k,
+    feature,
+    graph_method,
+    batch_size,
+    num_neighbours,
+    learning_rate,
+    epochs,
+    layers,
+    weighted_loss,
+    custom_weights,
+):
+    return pd.DataFrame(
+        {
+            "organ_name": organ_name,
+            "exp_name": exp_name,
+            "run_ids": [np.array(run_ids)],
+            "x_min": x_min,
+            "y_min": y_min,
+            "width": width,
+            "height": height,
+            "k": k,
+            "feature": feature,
+            "graph_method": graph_method,
+            "batch_size": batch_size,
+            "num_neighbours": num_neighbours,
+            "learning_rate": learning_rate,
+            "weighted_loss": weighted_loss,
+            "custom_weights": custom_weights,
+            "epochs": epochs,
+            "layers": layers,
+        },
+        index=[0],
+    )
+
+
+def save_state(run_path, logger, model, epoch):
+    torch.save(model, run_path / f"{epoch}_graph_model.pt")
+    logger.to_csv(run_path / "graph_train_stats.csv")
+
+
+def _compute_tissue_weights(data_classes, organ, use_custom_weights):
+    unique_classes = np.unique(data_classes)
+    if not use_custom_weights:
+        weighting = "balanced"
+    else:
+        custom_weights = [1, 0.85, 0.9, 10.5, 0.8, 1.3, 5.6, 3, 77]
+        weighting = dict(zip(list(unique_classes), custom_weights))
+    class_weights = compute_class_weight(
+        weighting, classes=unique_classes, y=data_classes
+    )
+    # Account for missing tissues in training data
+    classes_in_training = set(unique_classes)
+    all_classes = {tissue.id for tissue in organ.tissues}
+    missing_classes = list(all_classes - classes_in_training)
+    missing_classes.sort()
+    for i in missing_classes:
+        class_weights = np.insert(class_weights, i, 0.0)
+    return class_weights