import copy

import torch
from torch_geometric.loader import (
    ClusterData,
    ClusterLoader,
    NeighborSampler,
    NeighborLoader,
    DataLoader,
)
from torch_geometric.transforms import RandomNodeSplit
from sklearn.utils.class_weight import compute_class_weight
import numpy as np
import pandas as pd

from happy.models.graphsage import SupervisedSAGE, SupervisedDiffPool
from happy.models.clustergcn import ClusterGCN, ClusterGCNConvNet
from happy.models.gat import GAT, GATv2
from projects.placenta.graphs.graphs.create_graph import get_nodes_within_tiles


def setup_node_splits(
    data, tissue_class, mask_unlabelled, include_validation, val_patch_coords
):
    # Mark everything as training data first
    train_mask = torch.ones(data.num_nodes, dtype=torch.bool)
    data.train_mask = train_mask

    # Mask unlabelled data to ignore during training
    if mask_unlabelled:
        unlabelled_inds = (tissue_class == 0).nonzero()[0]
        unlabelled_mask = torch.zeros(data.num_nodes, dtype=torch.bool)
        unlabelled_mask[unlabelled_inds] = True
        data.unlabelled_mask = unlabelled_mask
        train_mask[unlabelled_inds] = False
        data.train_mask = train_mask
        print(f"{len(unlabelled_inds)} nodes marked as unlabelled")

    # Split the graph by masks into training and validation nodes
    if include_validation:
        if val_patch_coords[0] is None and not mask_unlabelled:
            print("No validation patched provided, splitting nodes randomly")
            data = RandomNodeSplit(num_val=0.3, num_test=0.0)(data)
        else:
            print("Splitting graph by validation patch")
            val_node_inds = get_nodes_within_tiles(
                (val_patch_coords[0], val_patch_coords[1]),
                val_patch_coords[2],
                val_patch_coords[3],
                data["pos"][:, 0],
                data["pos"][:, 1],
            )
            val_mask = torch.zeros(data.num_nodes, dtype=torch.bool)
            val_mask[val_node_inds] = True
            data.val_mask = val_mask
            train_mask[val_node_inds] = False
            data.train_mask = train_mask
        print(
            f"Graph split into {data.train_mask.sum().item()} train nodes "
            f"and {data.val_mask.sum().item()} validation nodes"
        )
    return data


def setup_dataloaders(
    model_type,
    data,
    num_layers,
    batch_size,
    num_neighbors,
):
    if model_type == "sup_clustergcn" or model_type == "sup_gat":
        cluster_data = ClusterData(
            data, num_parts=int(data.x.size()[0] / num_neighbors), recursive=False
        )
        train_loader = ClusterLoader(
            cluster_data, batch_size=batch_size, shuffle=True, num_workers=12
        )
        val_loader = NeighborSampler(
            data.edge_index, sizes=[-1], batch_size=1024, shuffle=False, num_workers=12
        )
    else:
        train_loader = NeighborLoader(
            data,
            input_nodes=data.train_mask,
            num_neighbors=[num_neighbors for _ in range(num_layers)],
            batch_size=batch_size,
            shuffle=True,
            num_workers=12,
        )
        val_loader = NeighborLoader(
            copy.copy(data), num_neighbors=[-1], shuffle=False, batch_size=512
        )
        val_loader.data.num_nodes = data.num_nodes
        val_loader.data.n_id = torch.arange(data.num_nodes)

    return train_loader, val_loader


def setup_model(model_type, data, device, layers, num_classes, pretrained=None):
    if pretrained:
        return torch.load(pretrained / "graph_model.pt", map_location=device)
    if model_type == "sup_graphsage":
        model = SupervisedSAGE(
            data.num_node_features,
            hidden_channels=64,
            out_channels=num_classes,
            num_layers=layers,
        )
    elif model_type == "sup_gat":
        model = GAT(
            data.num_node_features,
            hidden_channels=128,
            out_channels=num_classes,
            heads=1,
            num_layers=layers,
        )
    elif model_type == "sup_diffpool":
        model = SupervisedDiffPool(
            data.num_node_features,
            hidden_channels=64,
            out_channels=num_classes,
            num_sage_layers=layers,
        )
    elif model_type == "sup_clustergcn":
        model = ClusterGCN(
            data.num_node_features,
<<<<<<< HEAD
            hidden_channels=256,
=======
            hidden_channels=400,
>>>>>>> 7f7e6e13
            out_channels=num_classes,
            num_layers=layers,
        )
    else:
        return ValueError(f"No such model type implemented: {model_type}")
    model = model.to(device)
    return model


def setup_training_params(
    model,
    model_type,
    organ,
    learning_rate,
    train_dataloader,
    device,
    weighted_loss,
    use_custom_weights,
):
    if model_type == "sup_graphsage":
        if weighted_loss:
            data_classes = train_dataloader.data.y[
                train_dataloader.data.train_mask
            ].numpy()
            class_weights = _compute_tissue_weights(
                data_classes, organ, use_custom_weights
            )
            class_weights = torch.FloatTensor(class_weights)
            class_weights = class_weights.to(device)
            criterion = torch.nn.CrossEntropyLoss(weight=class_weights)
        else:
            criterion = torch.nn.CrossEntropyLoss()
    elif model_type == "sup_clustergcn" or model_type == "sup_gat":
        if weighted_loss:
            data_classes = train_dataloader.cluster_data.data.y[
                train_dataloader.cluster_data.data.train_mask
            ].numpy()
            class_weights = _compute_tissue_weights(
                data_classes, organ, use_custom_weights
            )
            class_weights = torch.FloatTensor(class_weights)
            class_weights = class_weights.to(device)
            criterion = torch.nn.NLLLoss(weight=class_weights)
        else:
            criterion = torch.nn.NLLLoss()
    else:
        raise ValueError(f"No such model type {model_type}")
    optimiser = torch.optim.Adam(model.parameters(), lr=learning_rate)
    return optimiser, criterion


def train(
    model_type,
    model,
    optimiser,
    criterion,
    train_loader,
    device,
):
    model.train()

    total_loss = 0
    total_examples = 0
    total_correct = 0

    if model_type == "sup_clustergcn" or model_type == "sup_gat":
        for batch in train_loader:
            batch = batch.to(device)
            optimiser.zero_grad()
            out = model(batch.x, batch.edge_index)
            train_out = out[batch.train_mask]
            train_y = batch.y[batch.train_mask]
            loss = criterion(train_out, train_y)
            loss.backward()
            optimiser.step()

            nodes = batch.train_mask.sum().item()
            total_loss += loss.item() * nodes
            total_correct += int(train_out.argmax(dim=-1).eq(train_y).sum().item())
            total_examples += nodes
    else:
        for batch in train_loader:
            batch = batch.to(device)
            optimiser.zero_grad()
            train_y = batch.y[: batch.batch_size][batch.train_mask[: batch.batch_size]]
            out = model(batch.x, batch.edge_index)[: batch.batch_size]
            train_out = out[batch.train_mask[: batch.batch_size]]
            loss = criterion(train_out, train_y)
            loss.backward()
            optimiser.step()

            nodes = batch.train_mask[: batch.batch_size].sum().item()
            total_loss += float(loss) * nodes
            total_correct += int((train_out.argmax(dim=-1).eq(train_y)).sum())
            total_examples += nodes

    return total_loss / total_examples, total_correct / total_examples


@torch.no_grad()
def validate(model, data, eval_loader, device):
    model.eval()
    out, _ = model.inference(data.x, eval_loader, device)
    out = out.argmax(dim=-1)
    y = data.y.to(out.device)
    train_accuracy = int((out[data.train_mask].eq(y[data.train_mask])).sum()) / int(
        data.train_mask.sum()
    )
    val_accuracy = int((out[data.val_mask].eq(y[data.val_mask])).sum()) / int(
        data.val_mask.sum()
    )
    return train_accuracy, val_accuracy


@torch.no_grad()
def inference(model, x, eval_loader, device):
    print("Running inference")
    model.eval()
    out, graph_embeddings = model.inference(x, eval_loader, device)
    predicted_labels = out.argmax(dim=-1, keepdim=True).squeeze()
    predicted_labels = predicted_labels.cpu().numpy()
    out = out.cpu().detach().numpy()
    return out, graph_embeddings, predicted_labels


def save_state(
    run_path,
    logger,
    model,
    organ_name,
    exp_name,
    run_id,
    x_min,
    y_min,
    width,
    height,
    k,
    feature,
    top_conf,
    graph_method,
    batch_size,
    num_neighbours,
    learning_rate,
    epochs,
    layers,
    label_type,
):
    torch.save(model, run_path / "graph_model.pt")

    params_df = pd.DataFrame(
        {
            "organ_name": organ_name,
            "exp_name": exp_name,
            "run_id": run_id,
            "x_min": x_min,
            "y_min": y_min,
            "width": width,
            "height": height,
            "k": k,
            "feature": feature.value,
            "top_conf": top_conf,
            "graph_method": graph_method.value,
            "batch_size": batch_size,
            "num_neighbours": num_neighbours,
            "learning_rate": learning_rate,
            "epochs": epochs,
            "layers": layers,
            "label_type": label_type,
        },
        index=[0],
    )
    params_df.to_csv(run_path / "params.csv", index=False)

    logger.to_csv(run_path / "graph_train_stats.csv")


def _compute_tissue_weights(data_classes, organ, use_custom_weights):
    unique_classes = np.unique(data_classes)
    if not use_custom_weights:
        weighting = "balanced"
    else:
        custom_weights = [1, 0.67, 0.9, 10.5, 0.8, 1.3, 5.6, 3, 77]
        weighting = dict(zip(list(unique_classes), custom_weights))
    class_weights = compute_class_weight(
        weighting, classes=unique_classes, y=data_classes
    )
    # Account for missing tissues in training data
    classes_in_training = set(unique_classes)
    all_classes = {tissue.id for tissue in organ.tissues}
    missing_classes = list(all_classes - classes_in_training)
    missing_classes.sort()
    for i in missing_classes:
        class_weights = np.insert(class_weights, i, 0.0)
    return class_weights
<|MERGE_RESOLUTION|>--- conflicted
+++ resolved
@@ -1,326 +1,322 @@
-import copy
-
-import torch
-from torch_geometric.loader import (
-    ClusterData,
-    ClusterLoader,
-    NeighborSampler,
-    NeighborLoader,
-    DataLoader,
-)
-from torch_geometric.transforms import RandomNodeSplit
-from sklearn.utils.class_weight import compute_class_weight
-import numpy as np
-import pandas as pd
-
-from happy.models.graphsage import SupervisedSAGE, SupervisedDiffPool
-from happy.models.clustergcn import ClusterGCN, ClusterGCNConvNet
-from happy.models.gat import GAT, GATv2
-from projects.placenta.graphs.graphs.create_graph import get_nodes_within_tiles
-
-
-def setup_node_splits(
-    data, tissue_class, mask_unlabelled, include_validation, val_patch_coords
-):
-    # Mark everything as training data first
-    train_mask = torch.ones(data.num_nodes, dtype=torch.bool)
-    data.train_mask = train_mask
-
-    # Mask unlabelled data to ignore during training
-    if mask_unlabelled:
-        unlabelled_inds = (tissue_class == 0).nonzero()[0]
-        unlabelled_mask = torch.zeros(data.num_nodes, dtype=torch.bool)
-        unlabelled_mask[unlabelled_inds] = True
-        data.unlabelled_mask = unlabelled_mask
-        train_mask[unlabelled_inds] = False
-        data.train_mask = train_mask
-        print(f"{len(unlabelled_inds)} nodes marked as unlabelled")
-
-    # Split the graph by masks into training and validation nodes
-    if include_validation:
-        if val_patch_coords[0] is None and not mask_unlabelled:
-            print("No validation patched provided, splitting nodes randomly")
-            data = RandomNodeSplit(num_val=0.3, num_test=0.0)(data)
-        else:
-            print("Splitting graph by validation patch")
-            val_node_inds = get_nodes_within_tiles(
-                (val_patch_coords[0], val_patch_coords[1]),
-                val_patch_coords[2],
-                val_patch_coords[3],
-                data["pos"][:, 0],
-                data["pos"][:, 1],
-            )
-            val_mask = torch.zeros(data.num_nodes, dtype=torch.bool)
-            val_mask[val_node_inds] = True
-            data.val_mask = val_mask
-            train_mask[val_node_inds] = False
-            data.train_mask = train_mask
-        print(
-            f"Graph split into {data.train_mask.sum().item()} train nodes "
-            f"and {data.val_mask.sum().item()} validation nodes"
-        )
-    return data
-
-
-def setup_dataloaders(
-    model_type,
-    data,
-    num_layers,
-    batch_size,
-    num_neighbors,
-):
-    if model_type == "sup_clustergcn" or model_type == "sup_gat":
-        cluster_data = ClusterData(
-            data, num_parts=int(data.x.size()[0] / num_neighbors), recursive=False
-        )
-        train_loader = ClusterLoader(
-            cluster_data, batch_size=batch_size, shuffle=True, num_workers=12
-        )
-        val_loader = NeighborSampler(
-            data.edge_index, sizes=[-1], batch_size=1024, shuffle=False, num_workers=12
-        )
-    else:
-        train_loader = NeighborLoader(
-            data,
-            input_nodes=data.train_mask,
-            num_neighbors=[num_neighbors for _ in range(num_layers)],
-            batch_size=batch_size,
-            shuffle=True,
-            num_workers=12,
-        )
-        val_loader = NeighborLoader(
-            copy.copy(data), num_neighbors=[-1], shuffle=False, batch_size=512
-        )
-        val_loader.data.num_nodes = data.num_nodes
-        val_loader.data.n_id = torch.arange(data.num_nodes)
-
-    return train_loader, val_loader
-
-
-def setup_model(model_type, data, device, layers, num_classes, pretrained=None):
-    if pretrained:
-        return torch.load(pretrained / "graph_model.pt", map_location=device)
-    if model_type == "sup_graphsage":
-        model = SupervisedSAGE(
-            data.num_node_features,
-            hidden_channels=64,
-            out_channels=num_classes,
-            num_layers=layers,
-        )
-    elif model_type == "sup_gat":
-        model = GAT(
-            data.num_node_features,
-            hidden_channels=128,
-            out_channels=num_classes,
-            heads=1,
-            num_layers=layers,
-        )
-    elif model_type == "sup_diffpool":
-        model = SupervisedDiffPool(
-            data.num_node_features,
-            hidden_channels=64,
-            out_channels=num_classes,
-            num_sage_layers=layers,
-        )
-    elif model_type == "sup_clustergcn":
-        model = ClusterGCN(
-            data.num_node_features,
-<<<<<<< HEAD
-            hidden_channels=256,
-=======
-            hidden_channels=400,
->>>>>>> 7f7e6e13
-            out_channels=num_classes,
-            num_layers=layers,
-        )
-    else:
-        return ValueError(f"No such model type implemented: {model_type}")
-    model = model.to(device)
-    return model
-
-
-def setup_training_params(
-    model,
-    model_type,
-    organ,
-    learning_rate,
-    train_dataloader,
-    device,
-    weighted_loss,
-    use_custom_weights,
-):
-    if model_type == "sup_graphsage":
-        if weighted_loss:
-            data_classes = train_dataloader.data.y[
-                train_dataloader.data.train_mask
-            ].numpy()
-            class_weights = _compute_tissue_weights(
-                data_classes, organ, use_custom_weights
-            )
-            class_weights = torch.FloatTensor(class_weights)
-            class_weights = class_weights.to(device)
-            criterion = torch.nn.CrossEntropyLoss(weight=class_weights)
-        else:
-            criterion = torch.nn.CrossEntropyLoss()
-    elif model_type == "sup_clustergcn" or model_type == "sup_gat":
-        if weighted_loss:
-            data_classes = train_dataloader.cluster_data.data.y[
-                train_dataloader.cluster_data.data.train_mask
-            ].numpy()
-            class_weights = _compute_tissue_weights(
-                data_classes, organ, use_custom_weights
-            )
-            class_weights = torch.FloatTensor(class_weights)
-            class_weights = class_weights.to(device)
-            criterion = torch.nn.NLLLoss(weight=class_weights)
-        else:
-            criterion = torch.nn.NLLLoss()
-    else:
-        raise ValueError(f"No such model type {model_type}")
-    optimiser = torch.optim.Adam(model.parameters(), lr=learning_rate)
-    return optimiser, criterion
-
-
-def train(
-    model_type,
-    model,
-    optimiser,
-    criterion,
-    train_loader,
-    device,
-):
-    model.train()
-
-    total_loss = 0
-    total_examples = 0
-    total_correct = 0
-
-    if model_type == "sup_clustergcn" or model_type == "sup_gat":
-        for batch in train_loader:
-            batch = batch.to(device)
-            optimiser.zero_grad()
-            out = model(batch.x, batch.edge_index)
-            train_out = out[batch.train_mask]
-            train_y = batch.y[batch.train_mask]
-            loss = criterion(train_out, train_y)
-            loss.backward()
-            optimiser.step()
-
-            nodes = batch.train_mask.sum().item()
-            total_loss += loss.item() * nodes
-            total_correct += int(train_out.argmax(dim=-1).eq(train_y).sum().item())
-            total_examples += nodes
-    else:
-        for batch in train_loader:
-            batch = batch.to(device)
-            optimiser.zero_grad()
-            train_y = batch.y[: batch.batch_size][batch.train_mask[: batch.batch_size]]
-            out = model(batch.x, batch.edge_index)[: batch.batch_size]
-            train_out = out[batch.train_mask[: batch.batch_size]]
-            loss = criterion(train_out, train_y)
-            loss.backward()
-            optimiser.step()
-
-            nodes = batch.train_mask[: batch.batch_size].sum().item()
-            total_loss += float(loss) * nodes
-            total_correct += int((train_out.argmax(dim=-1).eq(train_y)).sum())
-            total_examples += nodes
-
-    return total_loss / total_examples, total_correct / total_examples
-
-
-@torch.no_grad()
-def validate(model, data, eval_loader, device):
-    model.eval()
-    out, _ = model.inference(data.x, eval_loader, device)
-    out = out.argmax(dim=-1)
-    y = data.y.to(out.device)
-    train_accuracy = int((out[data.train_mask].eq(y[data.train_mask])).sum()) / int(
-        data.train_mask.sum()
-    )
-    val_accuracy = int((out[data.val_mask].eq(y[data.val_mask])).sum()) / int(
-        data.val_mask.sum()
-    )
-    return train_accuracy, val_accuracy
-
-
-@torch.no_grad()
-def inference(model, x, eval_loader, device):
-    print("Running inference")
-    model.eval()
-    out, graph_embeddings = model.inference(x, eval_loader, device)
-    predicted_labels = out.argmax(dim=-1, keepdim=True).squeeze()
-    predicted_labels = predicted_labels.cpu().numpy()
-    out = out.cpu().detach().numpy()
-    return out, graph_embeddings, predicted_labels
-
-
-def save_state(
-    run_path,
-    logger,
-    model,
-    organ_name,
-    exp_name,
-    run_id,
-    x_min,
-    y_min,
-    width,
-    height,
-    k,
-    feature,
-    top_conf,
-    graph_method,
-    batch_size,
-    num_neighbours,
-    learning_rate,
-    epochs,
-    layers,
-    label_type,
-):
-    torch.save(model, run_path / "graph_model.pt")
-
-    params_df = pd.DataFrame(
-        {
-            "organ_name": organ_name,
-            "exp_name": exp_name,
-            "run_id": run_id,
-            "x_min": x_min,
-            "y_min": y_min,
-            "width": width,
-            "height": height,
-            "k": k,
-            "feature": feature.value,
-            "top_conf": top_conf,
-            "graph_method": graph_method.value,
-            "batch_size": batch_size,
-            "num_neighbours": num_neighbours,
-            "learning_rate": learning_rate,
-            "epochs": epochs,
-            "layers": layers,
-            "label_type": label_type,
-        },
-        index=[0],
-    )
-    params_df.to_csv(run_path / "params.csv", index=False)
-
-    logger.to_csv(run_path / "graph_train_stats.csv")
-
-
-def _compute_tissue_weights(data_classes, organ, use_custom_weights):
-    unique_classes = np.unique(data_classes)
-    if not use_custom_weights:
-        weighting = "balanced"
-    else:
-        custom_weights = [1, 0.67, 0.9, 10.5, 0.8, 1.3, 5.6, 3, 77]
-        weighting = dict(zip(list(unique_classes), custom_weights))
-    class_weights = compute_class_weight(
-        weighting, classes=unique_classes, y=data_classes
-    )
-    # Account for missing tissues in training data
-    classes_in_training = set(unique_classes)
-    all_classes = {tissue.id for tissue in organ.tissues}
-    missing_classes = list(all_classes - classes_in_training)
-    missing_classes.sort()
-    for i in missing_classes:
-        class_weights = np.insert(class_weights, i, 0.0)
-    return class_weights
+import copy
+
+import torch
+from torch_geometric.loader import (
+    ClusterData,
+    ClusterLoader,
+    NeighborSampler,
+    NeighborLoader,
+    DataLoader,
+)
+from torch_geometric.transforms import RandomNodeSplit
+from sklearn.utils.class_weight import compute_class_weight
+import numpy as np
+import pandas as pd
+
+from happy.models.graphsage import SupervisedSAGE, SupervisedDiffPool
+from happy.models.clustergcn import ClusterGCN, ClusterGCNConvNet
+from happy.models.gat import GAT, GATv2
+from projects.placenta.graphs.graphs.create_graph import get_nodes_within_tiles
+
+
+def setup_node_splits(
+    data, tissue_class, mask_unlabelled, include_validation, val_patch_coords
+):
+    # Mark everything as training data first
+    train_mask = torch.ones(data.num_nodes, dtype=torch.bool)
+    data.train_mask = train_mask
+
+    # Mask unlabelled data to ignore during training
+    if mask_unlabelled:
+        unlabelled_inds = (tissue_class == 0).nonzero()[0]
+        unlabelled_mask = torch.zeros(data.num_nodes, dtype=torch.bool)
+        unlabelled_mask[unlabelled_inds] = True
+        data.unlabelled_mask = unlabelled_mask
+        train_mask[unlabelled_inds] = False
+        data.train_mask = train_mask
+        print(f"{len(unlabelled_inds)} nodes marked as unlabelled")
+
+    # Split the graph by masks into training and validation nodes
+    if include_validation:
+        if val_patch_coords[0] is None and not mask_unlabelled:
+            print("No validation patched provided, splitting nodes randomly")
+            data = RandomNodeSplit(num_val=0.3, num_test=0.0)(data)
+        else:
+            print("Splitting graph by validation patch")
+            val_node_inds = get_nodes_within_tiles(
+                (val_patch_coords[0], val_patch_coords[1]),
+                val_patch_coords[2],
+                val_patch_coords[3],
+                data["pos"][:, 0],
+                data["pos"][:, 1],
+            )
+            val_mask = torch.zeros(data.num_nodes, dtype=torch.bool)
+            val_mask[val_node_inds] = True
+            data.val_mask = val_mask
+            train_mask[val_node_inds] = False
+            data.train_mask = train_mask
+        print(
+            f"Graph split into {data.train_mask.sum().item()} train nodes "
+            f"and {data.val_mask.sum().item()} validation nodes"
+        )
+    return data
+
+
+def setup_dataloaders(
+    model_type,
+    data,
+    num_layers,
+    batch_size,
+    num_neighbors,
+):
+    if model_type == "sup_clustergcn" or model_type == "sup_gat":
+        cluster_data = ClusterData(
+            data, num_parts=int(data.x.size()[0] / num_neighbors), recursive=False
+        )
+        train_loader = ClusterLoader(
+            cluster_data, batch_size=batch_size, shuffle=True, num_workers=12
+        )
+        val_loader = NeighborSampler(
+            data.edge_index, sizes=[-1], batch_size=1024, shuffle=False, num_workers=12
+        )
+    else:
+        train_loader = NeighborLoader(
+            data,
+            input_nodes=data.train_mask,
+            num_neighbors=[num_neighbors for _ in range(num_layers)],
+            batch_size=batch_size,
+            shuffle=True,
+            num_workers=12,
+        )
+        val_loader = NeighborLoader(
+            copy.copy(data), num_neighbors=[-1], shuffle=False, batch_size=512
+        )
+        val_loader.data.num_nodes = data.num_nodes
+        val_loader.data.n_id = torch.arange(data.num_nodes)
+
+    return train_loader, val_loader
+
+
+def setup_model(model_type, data, device, layers, num_classes, pretrained=None):
+    if pretrained:
+        return torch.load(pretrained / "graph_model.pt", map_location=device)
+    if model_type == "sup_graphsage":
+        model = SupervisedSAGE(
+            data.num_node_features,
+            hidden_channels=64,
+            out_channels=num_classes,
+            num_layers=layers,
+        )
+    elif model_type == "sup_gat":
+        model = GAT(
+            data.num_node_features,
+            hidden_channels=128,
+            out_channels=num_classes,
+            heads=1,
+            num_layers=layers,
+        )
+    elif model_type == "sup_diffpool":
+        model = SupervisedDiffPool(
+            data.num_node_features,
+            hidden_channels=64,
+            out_channels=num_classes,
+            num_sage_layers=layers,
+        )
+    elif model_type == "sup_clustergcn":
+        model = ClusterGCN(
+            data.num_node_features,
+            hidden_channels=256,
+            out_channels=num_classes,
+            num_layers=layers,
+        )
+    else:
+        return ValueError(f"No such model type implemented: {model_type}")
+    model = model.to(device)
+    return model
+
+
+def setup_training_params(
+    model,
+    model_type,
+    organ,
+    learning_rate,
+    train_dataloader,
+    device,
+    weighted_loss,
+    use_custom_weights,
+):
+    if model_type == "sup_graphsage":
+        if weighted_loss:
+            data_classes = train_dataloader.data.y[
+                train_dataloader.data.train_mask
+            ].numpy()
+            class_weights = _compute_tissue_weights(
+                data_classes, organ, use_custom_weights
+            )
+            class_weights = torch.FloatTensor(class_weights)
+            class_weights = class_weights.to(device)
+            criterion = torch.nn.CrossEntropyLoss(weight=class_weights)
+        else:
+            criterion = torch.nn.CrossEntropyLoss()
+    elif model_type == "sup_clustergcn" or model_type == "sup_gat":
+        if weighted_loss:
+            data_classes = train_dataloader.cluster_data.data.y[
+                train_dataloader.cluster_data.data.train_mask
+            ].numpy()
+            class_weights = _compute_tissue_weights(
+                data_classes, organ, use_custom_weights
+            )
+            class_weights = torch.FloatTensor(class_weights)
+            class_weights = class_weights.to(device)
+            criterion = torch.nn.NLLLoss(weight=class_weights)
+        else:
+            criterion = torch.nn.NLLLoss()
+    else:
+        raise ValueError(f"No such model type {model_type}")
+    optimiser = torch.optim.Adam(model.parameters(), lr=learning_rate)
+    return optimiser, criterion
+
+
+def train(
+    model_type,
+    model,
+    optimiser,
+    criterion,
+    train_loader,
+    device,
+):
+    model.train()
+
+    total_loss = 0
+    total_examples = 0
+    total_correct = 0
+
+    if model_type == "sup_clustergcn" or model_type == "sup_gat":
+        for batch in train_loader:
+            batch = batch.to(device)
+            optimiser.zero_grad()
+            out = model(batch.x, batch.edge_index)
+            train_out = out[batch.train_mask]
+            train_y = batch.y[batch.train_mask]
+            loss = criterion(train_out, train_y)
+            loss.backward()
+            optimiser.step()
+
+            nodes = batch.train_mask.sum().item()
+            total_loss += loss.item() * nodes
+            total_correct += int(train_out.argmax(dim=-1).eq(train_y).sum().item())
+            total_examples += nodes
+    else:
+        for batch in train_loader:
+            batch = batch.to(device)
+            optimiser.zero_grad()
+            train_y = batch.y[: batch.batch_size][batch.train_mask[: batch.batch_size]]
+            out = model(batch.x, batch.edge_index)[: batch.batch_size]
+            train_out = out[batch.train_mask[: batch.batch_size]]
+            loss = criterion(train_out, train_y)
+            loss.backward()
+            optimiser.step()
+
+            nodes = batch.train_mask[: batch.batch_size].sum().item()
+            total_loss += float(loss) * nodes
+            total_correct += int((train_out.argmax(dim=-1).eq(train_y)).sum())
+            total_examples += nodes
+
+    return total_loss / total_examples, total_correct / total_examples
+
+
+@torch.no_grad()
+def validate(model, data, eval_loader, device):
+    model.eval()
+    out, _ = model.inference(data.x, eval_loader, device)
+    out = out.argmax(dim=-1)
+    y = data.y.to(out.device)
+    train_accuracy = int((out[data.train_mask].eq(y[data.train_mask])).sum()) / int(
+        data.train_mask.sum()
+    )
+    val_accuracy = int((out[data.val_mask].eq(y[data.val_mask])).sum()) / int(
+        data.val_mask.sum()
+    )
+    return train_accuracy, val_accuracy
+
+
+@torch.no_grad()
+def inference(model, x, eval_loader, device):
+    print("Running inference")
+    model.eval()
+    out, graph_embeddings = model.inference(x, eval_loader, device)
+    predicted_labels = out.argmax(dim=-1, keepdim=True).squeeze()
+    predicted_labels = predicted_labels.cpu().numpy()
+    out = out.cpu().detach().numpy()
+    return out, graph_embeddings, predicted_labels
+
+
+def save_state(
+    run_path,
+    logger,
+    model,
+    organ_name,
+    exp_name,
+    run_id,
+    x_min,
+    y_min,
+    width,
+    height,
+    k,
+    feature,
+    top_conf,
+    graph_method,
+    batch_size,
+    num_neighbours,
+    learning_rate,
+    epochs,
+    layers,
+    label_type,
+):
+    torch.save(model, run_path / "graph_model.pt")
+
+    params_df = pd.DataFrame(
+        {
+            "organ_name": organ_name,
+            "exp_name": exp_name,
+            "run_id": run_id,
+            "x_min": x_min,
+            "y_min": y_min,
+            "width": width,
+            "height": height,
+            "k": k,
+            "feature": feature.value,
+            "top_conf": top_conf,
+            "graph_method": graph_method.value,
+            "batch_size": batch_size,
+            "num_neighbours": num_neighbours,
+            "learning_rate": learning_rate,
+            "epochs": epochs,
+            "layers": layers,
+            "label_type": label_type,
+        },
+        index=[0],
+    )
+    params_df.to_csv(run_path / "params.csv", index=False)
+
+    logger.to_csv(run_path / "graph_train_stats.csv")
+
+
+def _compute_tissue_weights(data_classes, organ, use_custom_weights):
+    unique_classes = np.unique(data_classes)
+    if not use_custom_weights:
+        weighting = "balanced"
+    else:
+        custom_weights = [1, 0.67, 0.9, 10.5, 0.8, 1.3, 5.6, 3, 77]
+        weighting = dict(zip(list(unique_classes), custom_weights))
+    class_weights = compute_class_weight(
+        weighting, classes=unique_classes, y=data_classes
+    )
+    # Account for missing tissues in training data
+    classes_in_training = set(unique_classes)
+    all_classes = {tissue.id for tissue in organ.tissues}
+    missing_classes = list(all_classes - classes_in_training)
+    missing_classes.sort()
+    for i in missing_classes:
+        class_weights = np.insert(class_weights, i, 0.0)
+    return class_weights