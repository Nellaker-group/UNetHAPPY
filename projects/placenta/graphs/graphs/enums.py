--- conflicted
+++ resolved
@@ -16,11 +16,7 @@
     sup_clustergcn = "sup_clustergcn"
     sup_jumping = "sup_jumping"
     sup_gat = "sup_gat"
-<<<<<<< HEAD
     sup_graphsaint_rw = "sup_graphsaint_rw"
     sup_graphsaint_edge = "sup_graphsaint_edge"
     sup_graphsaint_node = "sup_graphsaint_node"
-=======
-    sup_graphsaint = "sup_graphsaint"
-    sup_shadow = "sup_shadow"
->>>>>>> bcf79084
+    sup_shadow = "sup_shadow"