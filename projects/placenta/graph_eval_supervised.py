from pathlib import Path
from typing import Optional, List

import typer
import torch
from torch_geometric.transforms import ToUndirected
from torch_geometric.utils import add_self_loops
<<<<<<< HEAD
from torch_geometric.loader import NeighborSampler, NeighborLoader, DataLoader
=======
from torch_geometric.loader import NeighborSampler, NeighborLoader, ShaDowKHopSampler
>>>>>>> bed061b9
import numpy as np
import pandas as pd

from happy.utils.utils import get_device, get_project_dir
from happy.organs.organs import get_organ
from graphs.graphs.create_graph import get_raw_data, setup_graph, process_knts
from graphs.graphs.embeddings import fit_umap, plot_cell_graph_umap, plot_tissue_umap
from graphs.graphs.utils import get_feature
from graphs.graphs.enums import FeatureArg, MethodArg
from graphs.analysis.vis_graph_patch import visualize_points
from graphs.graphs.create_graph import get_groundtruth_patch
from graphs.graphs.graph_supervised import inference, setup_node_splits, evaluate, inference_sign, inference_mlp

np.random.seed(2)


def main(
    project_name: str = "placenta",
    organ_name: str = "placenta",
    exp_name: str = typer.Option(...),
    model_weights_dir: str = typer.Option(...),
    model_name: str = typer.Option(...),
    run_id: int = typer.Option(...),
    x_min: int = 0,
    y_min: int = 0,
    width: int = -1,
    height: int = -1,
    val_patch_files: Optional[List[str]] = None,
    k: int = 5,
    feature: FeatureArg = FeatureArg.embeddings,
    group_knts: bool = True,
    top_conf: bool = False,
    model_type: str = "graphsage",
    graph_method: MethodArg = MethodArg.k,
    plot_umap: bool = True,
    remove_unlabelled: bool = True,
    label_type: str = "full",
    tissue_label_tsv: Optional[str] = None,
):
    device = get_device()
    project_dir = get_project_dir(project_name)
    organ = get_organ(organ_name)
    patch_files = [project_dir / "config" / file for file in val_patch_files]

    predictions, embeddings, coords, confidence = get_raw_data(
        project_name, run_id, x_min, y_min, width, height, top_conf
    )
    # Get ground truth manually annotated data
    _, _, tissue_class = get_groundtruth_patch(
        organ,
        project_dir,
        x_min,
        y_min,
        width,
        height,
        tissue_label_tsv,
        label_type,
    )
    # Covert isolated knts into syn and turn groups into a single knt point
    if group_knts:
        predictions, embeddings, coords, confidence, tissue_class = process_knts(
            organ, predictions, embeddings, coords, confidence, tissue_class
        )
    # Covert input cell data into a graph
    feature_data = get_feature(feature, predictions, embeddings, organ)
    data = setup_graph(coords, k, feature_data, graph_method, loop=False)
    data = ToUndirected()(data)
    data.edge_index, data.edge_attr = add_self_loops(
        data["edge_index"], data["edge_attr"], fill_value="mean"
    )
    pos = data.pos
    x = data.x.to(device)

    data = setup_node_splits(data, tissue_class, remove_unlabelled, True, patch_files)

    # Setup trained model
    pretrained_path = (
        project_dir
        / "results"
        / "graph"
        / model_type
        / exp_name
        / model_weights_dir
        / model_name
    )
    model = torch.load(pretrained_path, map_location=device)
    model_epochs = (
        "model_final"
        if model_name == "graph_model.pt"
        else f"model_{model_name.split('_')[0]}"
    )

    # Setup paths
    save_path = (
        Path(*pretrained_path.parts[:-1]) / "eval" / model_epochs / f"run_{run_id}"
    )
    save_path.mkdir(parents=True, exist_ok=True)
    conf_str = "_top_conf" if top_conf else ""
    plot_name = f"{val_patch_files[0].split('.csv')[0]}_{conf_str}"

    # Dataloader for eval, feeds in whole graph
    if model_type == "sup_graphsage":
        eval_loader = NeighborLoader(
            data,
            num_neighbors=[-1],
            batch_size=512,
            shuffle=False,
        )
        eval_loader.data.num_nodes = data.num_nodes
        eval_loader.data.n_id = torch.arange(data.num_nodes)
<<<<<<< HEAD
    elif model_type == "sup_sign":
        eval_loader = DataLoader(range(data.num_nodes), batch_size=512, shuffle=False)
    elif model_type == "sup_mlp":
        eval_loader = DataLoader(range(data.num_nodes), batch_size=512, shuffle=False)
=======
    elif model_type == "sup_shadow":
        eval_loader = ShaDowKHopSampler(
            data,
            depth=6,
            num_neighbors=5,
            node_idx=None,
            batch_size=4000,
            shuffle=False,
        )
>>>>>>> bed061b9
    else:
        eval_loader = NeighborSampler(
            data.edge_index,
            node_idx=None,
            sizes=[-1],
            batch_size=512,
            shuffle=False,
        )

    # Run inference and get predicted labels for nodes
    if model_type == "sup_sign":
        out, graph_embeddings, predicted_labels = inference_sign(model, data, eval_loader, device)
    elif model_type == "sup_mlp":
        out, graph_embeddings, predicted_labels = inference_mlp(model, data, eval_loader, device)
    else:
        out, graph_embeddings, predicted_labels = inference(model, x, eval_loader, device)

    # restrict to only data in patch_files using val_mask
    val_nodes = data.val_mask
    predicted_labels = predicted_labels[val_nodes]
    graph_embeddings = graph_embeddings[val_nodes]
    out = out[val_nodes]
    pos = pos[val_nodes]
    tissue_class = (
        tissue_class[val_nodes] if tissue_label_tsv is not None else tissue_class
    )

    # Remove unlabelled (class 0) ground truth points
    if remove_unlabelled and tissue_label_tsv is not None:
        unlabelled_inds, tissue_class, predicted_labels, pos, out = _remove_unlabelled(
            tissue_class, predicted_labels, pos, out
        )

        if plot_umap:
            graph_embeddings = graph_embeddings[unlabelled_inds]
            predictions = predictions[unlabelled_inds]
            # fit and plot umap with cell classes
            fitted_umap = fit_umap(graph_embeddings)
            plot_cell_graph_umap(
                organ, predictions, fitted_umap, save_path, f"eval_{plot_name}.png"
            )
            # Plot the predicted labels onto the umap of the graph embeddings
            plot_tissue_umap(organ, fitted_umap, plot_name, save_path, predicted_labels)
            if tissue_label_tsv is not None:
                plot_tissue_umap(
                    organ, fitted_umap, f"gt_{plot_name}", save_path, tissue_class
                )

    # Print some prediction count info
    tissue_label_mapping = {tissue.id: tissue.label for tissue in organ.tissues}
    _print_prediction_stats(predicted_labels, tissue_label_mapping)

    # Evaluate against ground truth tissue annotations
    if tissue_label_tsv is not None:
        evaluate(
            tissue_class,
            predicted_labels,
            out,
            organ,
            save_path,
            remove_unlabelled,
        )

    # Visualise cluster labels on graph patch
    print("Generating image")
    colours_dict = {tissue.id: tissue.colourblind_colour for tissue in organ.tissues}
    colours = [colours_dict[label] for label in predicted_labels]
    visualize_points(
        organ,
        save_path / f"{plot_name.split('.png')[0]}.png",
        pos,
        colours=colours,
        width=int(data.pos[:, 0].max()) - int(data.pos[:, 0].min()),
        height=int(data.pos[:, 1].max()) - int(data.pos[:, 1].min()),
    )

    # make tsv if the whole graph was used
    if len(data.pos) == len(data.pos[data.val_mask]):
        label_dict = {tissue.id: tissue.label for tissue in organ.tissues}
        predicted_labels = [label_dict[label] for label in predicted_labels]
        _save_tissue_preds_as_tsv(predicted_labels, pos, save_path)


def _remove_unlabelled(tissue_class, predicted_labels, pos, out):
    labelled_inds = tissue_class.nonzero()[0]
    tissue_class = tissue_class[labelled_inds]
    pos = pos[labelled_inds]
    out = out[labelled_inds]
    out = np.delete(out, 0, axis=1)
    predicted_labels = predicted_labels[labelled_inds]
    return labelled_inds, tissue_class, predicted_labels, pos, out


def _print_prediction_stats(predicted_labels, tissue_label_mapping):
    unique, counts = np.unique(predicted_labels, return_counts=True)
    unique_labels = []
    for label in unique:
        unique_labels.append(tissue_label_mapping[label])
    unique_counts = dict(zip(unique_labels, counts))
    print(f"Predictions per label: {unique_counts}")


def _save_tissue_preds_as_tsv(predicted_labels, coords, save_path):
    tissue_preds_df = pd.DataFrame(
        {
            "x": coords[:, 0].numpy().astype(int),
            "y": coords[:, 1].numpy().astype(int),
            "class": predicted_labels,
        }
    )
    tissue_preds_df.to_csv(save_path / "tissue_preds.tsv", sep="\t", index=False)


if __name__ == "__main__":
    typer.run(main)
<|MERGE_RESOLUTION|>--- conflicted
+++ resolved
@@ -1,253 +1,246 @@
-from pathlib import Path
-from typing import Optional, List
-
-import typer
-import torch
-from torch_geometric.transforms import ToUndirected
-from torch_geometric.utils import add_self_loops
-<<<<<<< HEAD
-from torch_geometric.loader import NeighborSampler, NeighborLoader, DataLoader
-=======
-from torch_geometric.loader import NeighborSampler, NeighborLoader, ShaDowKHopSampler
->>>>>>> bed061b9
-import numpy as np
-import pandas as pd
-
-from happy.utils.utils import get_device, get_project_dir
-from happy.organs.organs import get_organ
-from graphs.graphs.create_graph import get_raw_data, setup_graph, process_knts
-from graphs.graphs.embeddings import fit_umap, plot_cell_graph_umap, plot_tissue_umap
-from graphs.graphs.utils import get_feature
-from graphs.graphs.enums import FeatureArg, MethodArg
-from graphs.analysis.vis_graph_patch import visualize_points
-from graphs.graphs.create_graph import get_groundtruth_patch
-from graphs.graphs.graph_supervised import inference, setup_node_splits, evaluate, inference_sign, inference_mlp
-
-np.random.seed(2)
-
-
-def main(
-    project_name: str = "placenta",
-    organ_name: str = "placenta",
-    exp_name: str = typer.Option(...),
-    model_weights_dir: str = typer.Option(...),
-    model_name: str = typer.Option(...),
-    run_id: int = typer.Option(...),
-    x_min: int = 0,
-    y_min: int = 0,
-    width: int = -1,
-    height: int = -1,
-    val_patch_files: Optional[List[str]] = None,
-    k: int = 5,
-    feature: FeatureArg = FeatureArg.embeddings,
-    group_knts: bool = True,
-    top_conf: bool = False,
-    model_type: str = "graphsage",
-    graph_method: MethodArg = MethodArg.k,
-    plot_umap: bool = True,
-    remove_unlabelled: bool = True,
-    label_type: str = "full",
-    tissue_label_tsv: Optional[str] = None,
-):
-    device = get_device()
-    project_dir = get_project_dir(project_name)
-    organ = get_organ(organ_name)
-    patch_files = [project_dir / "config" / file for file in val_patch_files]
-
-    predictions, embeddings, coords, confidence = get_raw_data(
-        project_name, run_id, x_min, y_min, width, height, top_conf
-    )
-    # Get ground truth manually annotated data
-    _, _, tissue_class = get_groundtruth_patch(
-        organ,
-        project_dir,
-        x_min,
-        y_min,
-        width,
-        height,
-        tissue_label_tsv,
-        label_type,
-    )
-    # Covert isolated knts into syn and turn groups into a single knt point
-    if group_knts:
-        predictions, embeddings, coords, confidence, tissue_class = process_knts(
-            organ, predictions, embeddings, coords, confidence, tissue_class
-        )
-    # Covert input cell data into a graph
-    feature_data = get_feature(feature, predictions, embeddings, organ)
-    data = setup_graph(coords, k, feature_data, graph_method, loop=False)
-    data = ToUndirected()(data)
-    data.edge_index, data.edge_attr = add_self_loops(
-        data["edge_index"], data["edge_attr"], fill_value="mean"
-    )
-    pos = data.pos
-    x = data.x.to(device)
-
-    data = setup_node_splits(data, tissue_class, remove_unlabelled, True, patch_files)
-
-    # Setup trained model
-    pretrained_path = (
-        project_dir
-        / "results"
-        / "graph"
-        / model_type
-        / exp_name
-        / model_weights_dir
-        / model_name
-    )
-    model = torch.load(pretrained_path, map_location=device)
-    model_epochs = (
-        "model_final"
-        if model_name == "graph_model.pt"
-        else f"model_{model_name.split('_')[0]}"
-    )
-
-    # Setup paths
-    save_path = (
-        Path(*pretrained_path.parts[:-1]) / "eval" / model_epochs / f"run_{run_id}"
-    )
-    save_path.mkdir(parents=True, exist_ok=True)
-    conf_str = "_top_conf" if top_conf else ""
-    plot_name = f"{val_patch_files[0].split('.csv')[0]}_{conf_str}"
-
-    # Dataloader for eval, feeds in whole graph
-    if model_type == "sup_graphsage":
-        eval_loader = NeighborLoader(
-            data,
-            num_neighbors=[-1],
-            batch_size=512,
-            shuffle=False,
-        )
-        eval_loader.data.num_nodes = data.num_nodes
-        eval_loader.data.n_id = torch.arange(data.num_nodes)
-<<<<<<< HEAD
-    elif model_type == "sup_sign":
-        eval_loader = DataLoader(range(data.num_nodes), batch_size=512, shuffle=False)
-    elif model_type == "sup_mlp":
-        eval_loader = DataLoader(range(data.num_nodes), batch_size=512, shuffle=False)
-=======
-    elif model_type == "sup_shadow":
-        eval_loader = ShaDowKHopSampler(
-            data,
-            depth=6,
-            num_neighbors=5,
-            node_idx=None,
-            batch_size=4000,
-            shuffle=False,
-        )
->>>>>>> bed061b9
-    else:
-        eval_loader = NeighborSampler(
-            data.edge_index,
-            node_idx=None,
-            sizes=[-1],
-            batch_size=512,
-            shuffle=False,
-        )
-
-    # Run inference and get predicted labels for nodes
-    if model_type == "sup_sign":
-        out, graph_embeddings, predicted_labels = inference_sign(model, data, eval_loader, device)
-    elif model_type == "sup_mlp":
-        out, graph_embeddings, predicted_labels = inference_mlp(model, data, eval_loader, device)
-    else:
-        out, graph_embeddings, predicted_labels = inference(model, x, eval_loader, device)
-
-    # restrict to only data in patch_files using val_mask
-    val_nodes = data.val_mask
-    predicted_labels = predicted_labels[val_nodes]
-    graph_embeddings = graph_embeddings[val_nodes]
-    out = out[val_nodes]
-    pos = pos[val_nodes]
-    tissue_class = (
-        tissue_class[val_nodes] if tissue_label_tsv is not None else tissue_class
-    )
-
-    # Remove unlabelled (class 0) ground truth points
-    if remove_unlabelled and tissue_label_tsv is not None:
-        unlabelled_inds, tissue_class, predicted_labels, pos, out = _remove_unlabelled(
-            tissue_class, predicted_labels, pos, out
-        )
-
-        if plot_umap:
-            graph_embeddings = graph_embeddings[unlabelled_inds]
-            predictions = predictions[unlabelled_inds]
-            # fit and plot umap with cell classes
-            fitted_umap = fit_umap(graph_embeddings)
-            plot_cell_graph_umap(
-                organ, predictions, fitted_umap, save_path, f"eval_{plot_name}.png"
-            )
-            # Plot the predicted labels onto the umap of the graph embeddings
-            plot_tissue_umap(organ, fitted_umap, plot_name, save_path, predicted_labels)
-            if tissue_label_tsv is not None:
-                plot_tissue_umap(
-                    organ, fitted_umap, f"gt_{plot_name}", save_path, tissue_class
-                )
-
-    # Print some prediction count info
-    tissue_label_mapping = {tissue.id: tissue.label for tissue in organ.tissues}
-    _print_prediction_stats(predicted_labels, tissue_label_mapping)
-
-    # Evaluate against ground truth tissue annotations
-    if tissue_label_tsv is not None:
-        evaluate(
-            tissue_class,
-            predicted_labels,
-            out,
-            organ,
-            save_path,
-            remove_unlabelled,
-        )
-
-    # Visualise cluster labels on graph patch
-    print("Generating image")
-    colours_dict = {tissue.id: tissue.colourblind_colour for tissue in organ.tissues}
-    colours = [colours_dict[label] for label in predicted_labels]
-    visualize_points(
-        organ,
-        save_path / f"{plot_name.split('.png')[0]}.png",
-        pos,
-        colours=colours,
-        width=int(data.pos[:, 0].max()) - int(data.pos[:, 0].min()),
-        height=int(data.pos[:, 1].max()) - int(data.pos[:, 1].min()),
-    )
-
-    # make tsv if the whole graph was used
-    if len(data.pos) == len(data.pos[data.val_mask]):
-        label_dict = {tissue.id: tissue.label for tissue in organ.tissues}
-        predicted_labels = [label_dict[label] for label in predicted_labels]
-        _save_tissue_preds_as_tsv(predicted_labels, pos, save_path)
-
-
-def _remove_unlabelled(tissue_class, predicted_labels, pos, out):
-    labelled_inds = tissue_class.nonzero()[0]
-    tissue_class = tissue_class[labelled_inds]
-    pos = pos[labelled_inds]
-    out = out[labelled_inds]
-    out = np.delete(out, 0, axis=1)
-    predicted_labels = predicted_labels[labelled_inds]
-    return labelled_inds, tissue_class, predicted_labels, pos, out
-
-
-def _print_prediction_stats(predicted_labels, tissue_label_mapping):
-    unique, counts = np.unique(predicted_labels, return_counts=True)
-    unique_labels = []
-    for label in unique:
-        unique_labels.append(tissue_label_mapping[label])
-    unique_counts = dict(zip(unique_labels, counts))
-    print(f"Predictions per label: {unique_counts}")
-
-
-def _save_tissue_preds_as_tsv(predicted_labels, coords, save_path):
-    tissue_preds_df = pd.DataFrame(
-        {
-            "x": coords[:, 0].numpy().astype(int),
-            "y": coords[:, 1].numpy().astype(int),
-            "class": predicted_labels,
-        }
-    )
-    tissue_preds_df.to_csv(save_path / "tissue_preds.tsv", sep="\t", index=False)
-
-
-if __name__ == "__main__":
-    typer.run(main)
+from pathlib import Path
+from typing import Optional, List
+
+import typer
+import torch
+from torch_geometric.transforms import ToUndirected
+from torch_geometric.utils import add_self_loops
+from torch_geometric.loader import NeighborSampler, NeighborLoader, ShaDowKHopSampler, DataLoader
+import numpy as np
+import pandas as pd
+
+from happy.utils.utils import get_device, get_project_dir
+from happy.organs.organs import get_organ
+from graphs.graphs.create_graph import get_raw_data, setup_graph, process_knts
+from graphs.graphs.embeddings import fit_umap, plot_cell_graph_umap, plot_tissue_umap
+from graphs.graphs.utils import get_feature
+from graphs.graphs.enums import FeatureArg, MethodArg
+from graphs.analysis.vis_graph_patch import visualize_points
+from graphs.graphs.create_graph import get_groundtruth_patch
+from graphs.graphs.graph_supervised import inference, setup_node_splits, evaluate, inference_sign, inference_mlp
+
+np.random.seed(2)
+
+
+def main(
+    project_name: str = "placenta",
+    organ_name: str = "placenta",
+    exp_name: str = typer.Option(...),
+    model_weights_dir: str = typer.Option(...),
+    model_name: str = typer.Option(...),
+    run_id: int = typer.Option(...),
+    x_min: int = 0,
+    y_min: int = 0,
+    width: int = -1,
+    height: int = -1,
+    val_patch_files: Optional[List[str]] = None,
+    k: int = 5,
+    feature: FeatureArg = FeatureArg.embeddings,
+    group_knts: bool = True,
+    top_conf: bool = False,
+    model_type: str = "graphsage",
+    graph_method: MethodArg = MethodArg.k,
+    plot_umap: bool = True,
+    remove_unlabelled: bool = True,
+    label_type: str = "full",
+    tissue_label_tsv: Optional[str] = None,
+):
+    device = get_device()
+    project_dir = get_project_dir(project_name)
+    organ = get_organ(organ_name)
+    patch_files = [project_dir / "config" / file for file in val_patch_files]
+
+    predictions, embeddings, coords, confidence = get_raw_data(
+        project_name, run_id, x_min, y_min, width, height, top_conf
+    )
+    # Get ground truth manually annotated data
+    _, _, tissue_class = get_groundtruth_patch(
+        organ,
+        project_dir,
+        x_min,
+        y_min,
+        width,
+        height,
+        tissue_label_tsv,
+        label_type,
+    )
+    # Covert isolated knts into syn and turn groups into a single knt point
+    if group_knts:
+        predictions, embeddings, coords, confidence, tissue_class = process_knts(
+            organ, predictions, embeddings, coords, confidence, tissue_class
+        )
+    # Covert input cell data into a graph
+    feature_data = get_feature(feature, predictions, embeddings, organ)
+    data = setup_graph(coords, k, feature_data, graph_method, loop=False)
+    data = ToUndirected()(data)
+    data.edge_index, data.edge_attr = add_self_loops(
+        data["edge_index"], data["edge_attr"], fill_value="mean"
+    )
+    pos = data.pos
+    x = data.x.to(device)
+
+    data = setup_node_splits(data, tissue_class, remove_unlabelled, True, patch_files)
+
+    # Setup trained model
+    pretrained_path = (
+        project_dir
+        / "results"
+        / "graph"
+        / model_type
+        / exp_name
+        / model_weights_dir
+        / model_name
+    )
+    model = torch.load(pretrained_path, map_location=device)
+    model_epochs = (
+        "model_final"
+        if model_name == "graph_model.pt"
+        else f"model_{model_name.split('_')[0]}"
+    )
+
+    # Setup paths
+    save_path = (
+        Path(*pretrained_path.parts[:-1]) / "eval" / model_epochs / f"run_{run_id}"
+    )
+    save_path.mkdir(parents=True, exist_ok=True)
+    conf_str = "_top_conf" if top_conf else ""
+    plot_name = f"{val_patch_files[0].split('.csv')[0]}_{conf_str}"
+
+    # Dataloader for eval, feeds in whole graph
+    if model_type == "sup_graphsage":
+        eval_loader = NeighborLoader(
+            data,
+            num_neighbors=[-1],
+            batch_size=512,
+            shuffle=False,
+        )
+        eval_loader.data.num_nodes = data.num_nodes
+        eval_loader.data.n_id = torch.arange(data.num_nodes)
+    elif model_type == "sup_shadow":
+        eval_loader = ShaDowKHopSampler(
+            data,
+            depth=6,
+            num_neighbors=5,
+            node_idx=None,
+            batch_size=4000,
+            shuffle=False,
+        )
+    elif model_type == "sup_sign":
+        eval_loader = DataLoader(range(data.num_nodes), batch_size=512, shuffle=False)
+    elif model_type == "sup_mlp":
+        eval_loader = DataLoader(range(data.num_nodes), batch_size=512, shuffle=False)
+    else:
+        eval_loader = NeighborSampler(
+            data.edge_index,
+            node_idx=None,
+            sizes=[-1],
+            batch_size=512,
+            shuffle=False,
+        )
+
+    # Run inference and get predicted labels for nodes
+    if model_type == "sup_sign":
+        out, graph_embeddings, predicted_labels = inference_sign(model, data, eval_loader, device)
+    elif model_type == "sup_mlp":
+        out, graph_embeddings, predicted_labels = inference_mlp(model, data, eval_loader, device)
+    else:
+        out, graph_embeddings, predicted_labels = inference(model, x, eval_loader, device)
+
+    # restrict to only data in patch_files using val_mask
+    val_nodes = data.val_mask
+    predicted_labels = predicted_labels[val_nodes]
+    graph_embeddings = graph_embeddings[val_nodes]
+    out = out[val_nodes]
+    pos = pos[val_nodes]
+    tissue_class = (
+        tissue_class[val_nodes] if tissue_label_tsv is not None else tissue_class
+    )
+
+    # Remove unlabelled (class 0) ground truth points
+    if remove_unlabelled and tissue_label_tsv is not None:
+        unlabelled_inds, tissue_class, predicted_labels, pos, out = _remove_unlabelled(
+            tissue_class, predicted_labels, pos, out
+        )
+
+        if plot_umap:
+            graph_embeddings = graph_embeddings[unlabelled_inds]
+            predictions = predictions[unlabelled_inds]
+            # fit and plot umap with cell classes
+            fitted_umap = fit_umap(graph_embeddings)
+            plot_cell_graph_umap(
+                organ, predictions, fitted_umap, save_path, f"eval_{plot_name}.png"
+            )
+            # Plot the predicted labels onto the umap of the graph embeddings
+            plot_tissue_umap(organ, fitted_umap, plot_name, save_path, predicted_labels)
+            if tissue_label_tsv is not None:
+                plot_tissue_umap(
+                    organ, fitted_umap, f"gt_{plot_name}", save_path, tissue_class
+                )
+
+    # Print some prediction count info
+    tissue_label_mapping = {tissue.id: tissue.label for tissue in organ.tissues}
+    _print_prediction_stats(predicted_labels, tissue_label_mapping)
+
+    # Evaluate against ground truth tissue annotations
+    if tissue_label_tsv is not None:
+        evaluate(
+            tissue_class,
+            predicted_labels,
+            out,
+            organ,
+            save_path,
+            remove_unlabelled,
+        )
+
+    # Visualise cluster labels on graph patch
+    print("Generating image")
+    colours_dict = {tissue.id: tissue.colourblind_colour for tissue in organ.tissues}
+    colours = [colours_dict[label] for label in predicted_labels]
+    visualize_points(
+        organ,
+        save_path / f"{plot_name.split('.png')[0]}.png",
+        pos,
+        colours=colours,
+        width=int(data.pos[:, 0].max()) - int(data.pos[:, 0].min()),
+        height=int(data.pos[:, 1].max()) - int(data.pos[:, 1].min()),
+    )
+
+    # make tsv if the whole graph was used
+    if len(data.pos) == len(data.pos[data.val_mask]):
+        label_dict = {tissue.id: tissue.label for tissue in organ.tissues}
+        predicted_labels = [label_dict[label] for label in predicted_labels]
+        _save_tissue_preds_as_tsv(predicted_labels, pos, save_path)
+
+
+def _remove_unlabelled(tissue_class, predicted_labels, pos, out):
+    labelled_inds = tissue_class.nonzero()[0]
+    tissue_class = tissue_class[labelled_inds]
+    pos = pos[labelled_inds]
+    out = out[labelled_inds]
+    out = np.delete(out, 0, axis=1)
+    predicted_labels = predicted_labels[labelled_inds]
+    return labelled_inds, tissue_class, predicted_labels, pos, out
+
+
+def _print_prediction_stats(predicted_labels, tissue_label_mapping):
+    unique, counts = np.unique(predicted_labels, return_counts=True)
+    unique_labels = []
+    for label in unique:
+        unique_labels.append(tissue_label_mapping[label])
+    unique_counts = dict(zip(unique_labels, counts))
+    print(f"Predictions per label: {unique_counts}")
+
+
+def _save_tissue_preds_as_tsv(predicted_labels, coords, save_path):
+    tissue_preds_df = pd.DataFrame(
+        {
+            "x": coords[:, 0].numpy().astype(int),
+            "y": coords[:, 1].numpy().astype(int),
+            "class": predicted_labels,
+        }
+    )
+    tissue_preds_df.to_csv(save_path / "tissue_preds.tsv", sep="\t", index=False)
+
+
+if __name__ == "__main__":
+    typer.run(main)