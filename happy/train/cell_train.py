from datetime import datetime

import numpy as np
import torch
import torch.nn as nn
import torch.optim as optim
from sklearn.metrics import accuracy_score
from torch.optim.lr_scheduler import StepLR

from happy.train.utils import get_confusion_matrix
from happy.models.model_builder import build_cell_classifer
from happy.data.setup_data import setup_cell_datasets
from happy.data.setup_dataloader import setup_dataloaders


def setup_data(
    organ, annotations_path, hp, image_size, num_workers, multiple_val_sets, val_batch
):
    datasets = setup_cell_datasets(
        organ, annotations_path, hp.dataset_names, image_size, multiple_val_sets
    )
    dataloaders = setup_dataloaders(False, datasets, num_workers, hp.batch, val_batch)
    return dataloaders


def setup_model(
    model_name, init_from_coco, out_features, pre_trained_path, frozen, device
):
    image_size = (299, 299) if model_name == "inceptionresnetv2" else (224, 224)

<<<<<<< HEAD
    if not init_from_coco:
        model.load_state_dict(
            torch.load(pre_trained_path, map_location=device), strict=False
        )
=======
    if init_from_coco:
        model = build_cell_classifer(model_name, out_features)
    else:
        state_dict = torch.load(pre_trained_path, map_location=device)
        state_dict_num_outputs = state_dict['fc.output_layer.weight'].size()[0]
        model = build_cell_classifer(model_name, state_dict_num_outputs)
        model.load_state_dict(state_dict, strict=True)

        if state_dict_num_outputs != out_features:
            if model_name == "inceptionresnetv2":
                num_features = model.last_linear[7].in_features
                model.last_linear[7] = nn.Linear(num_features, out_features)
            else:
                num_features = model.fc[7].in_features
                model.fc[7] = nn.Linear(num_features, out_features)
>>>>>>> e397b377

    for child in model.children():
        for param in child.parameters():
            param.requires_grad = not frozen
    if model_name == "inceptionresnetv2":
        for param in model.last_linear.parameters():
            param.requires_grad = True
    else:
        for param in model.fc.parameters():
            param.requires_grad = True

    # Move to GPU and define the optimiser
    model = model.to(device)
    print(f"Frozen layers is {frozen}")
    print("Model loaded to device")
    return model, image_size


def setup_training_params(model, learning_rate):
    optimizer = optim.Adam(
        filter(lambda p: p.requires_grad, model.parameters()),
        lr=learning_rate,
        amsgrad=True,
    )
    criterion = nn.CrossEntropyLoss()
    scheduler = StepLR(optimizer, step_size=8, gamma=0.1)
    return optimizer, criterion, scheduler


def train(
    organ,
    epochs,
    model,
    dataloaders,
    optimizer,
    criterion,
    logger,
    scheduler,
    run_path,
    device,
):
    prev_best_accuracy = 0
    batch_count = 0
    for epoch_num in range(epochs):
        model.train()
        # epoch recording metrics
        loss = {}
        predictions = {}
        ground_truth = {}

        for phase in dataloaders:
            print(phase)
            loss[phase] = []
            predictions[phase] = []
            ground_truth[phase] = []

            if phase != "train":
                model.eval()

            for i, data in enumerate(dataloaders[phase]):
                batch_loss, batch_preds, batch_truth, batch_count = single_batch(
                    phase,
                    optimizer,
                    criterion,
                    model,
                    data,
                    logger,
                    batch_count,
                    device,
                )
                # update epoch metrics
                logger.loss_hist.append(batch_loss)
                loss[phase].append(batch_loss)
                predictions[phase].extend(batch_preds)
                ground_truth[phase].extend(batch_truth)
                print(
                    f"Epoch: {epoch_num} | Phase: {phase} | Iteration: {i} | "
                    f"Classification loss: {batch_loss:1.5f} | "
                    f"Running loss: {np.mean(logger.loss_hist):1.5f}"
                )

            # Plot losses at each epoch for training and all validation sets
            log_epoch_metrics(logger, epoch_num, phase, loss, predictions, ground_truth)

        scheduler.step()

        # Calculate and plot confusion matrices for all validation sets
        print("Evaluating dataset")
        prev_best_accuracy = validate_model(
            organ,
            logger,
            epoch_num,
            prev_best_accuracy,
            model,
            run_path,
            predictions,
            ground_truth,
            list(dataloaders.keys()),
        )


def single_batch(phase, optimizer, criterion, model, data, logger, batch_count, device):
    optimizer.zero_grad()

    # Get predictions and calculate loss
    class_prediction = model(data["img"].to(device).float())
    loss = criterion(class_prediction, data["annot"].to(device))

    # Get predicted cell class and ground truth
    predictions = torch.max(class_prediction, 1)[1].cpu().tolist()
    ground_truths = data["annot"].tolist()

    # Plot training loss at each batch iteration
    if phase == "train":
        logger.log_batch_loss(batch_count, float(loss))
        batch_count += 1
        loss.backward()
        torch.nn.utils.clip_grad_norm_(model.parameters(), 0.1)
        optimizer.step()

    return float(loss), predictions, ground_truths, batch_count


def log_epoch_metrics(logger, epoch_num, phase, loss, predictions, ground_truth):
    logger.log_loss(phase, epoch_num, np.mean(loss[phase]))
    accuracy = accuracy_score(ground_truth[phase], predictions[phase])
    logger.log_accuracy(phase, epoch_num, accuracy)


def validate_model(
    organ,
    logger,
    epoch_num,
    prev_best_accuracy,
    model,
    run_path,
    predictions,
    ground_truths,
    datasets,
):
    val_accuracy = logger.appenders["file"].train_stats.iloc[epoch_num][
        "val_all_accuracy"
    ]

    if prev_best_accuracy != 0 and val_accuracy > prev_best_accuracy:
        name = f"cell_model_accuracy_{round(val_accuracy, 4)}.pt"
        torch.save(model.state_dict(), run_path / name)
        print("Best model saved")

        # Generate confusion matrix for all the validation sets
        validation_confusion_matrices(
            organ,
            logger,
            predictions,
            ground_truths,
            datasets,
            run_path,
        )
    return val_accuracy


def validation_confusion_matrices(organ, logger, pred, truth, datasets, run_path):
    # Save confusion matrix plots for all validation sets
    datasets.remove("train")
    for dataset in datasets:
        cm = get_confusion_matrix(organ, pred[dataset], truth[dataset])
        logger.log_confusion_matrix(cm, dataset, run_path)


def save_state(logger, model, hp, run_path):
    model.eval()
    torch.save(model.state_dict(), run_path / "cell_final_model.pt")
    hp.to_csv(run_path)
    logger.to_csv(run_path / "cell_train_stats.csv")
<|MERGE_RESOLUTION|>--- conflicted
+++ resolved
@@ -1,226 +1,219 @@
-from datetime import datetime
-
-import numpy as np
-import torch
-import torch.nn as nn
-import torch.optim as optim
-from sklearn.metrics import accuracy_score
-from torch.optim.lr_scheduler import StepLR
-
-from happy.train.utils import get_confusion_matrix
-from happy.models.model_builder import build_cell_classifer
-from happy.data.setup_data import setup_cell_datasets
-from happy.data.setup_dataloader import setup_dataloaders
-
-
-def setup_data(
-    organ, annotations_path, hp, image_size, num_workers, multiple_val_sets, val_batch
-):
-    datasets = setup_cell_datasets(
-        organ, annotations_path, hp.dataset_names, image_size, multiple_val_sets
-    )
-    dataloaders = setup_dataloaders(False, datasets, num_workers, hp.batch, val_batch)
-    return dataloaders
-
-
-def setup_model(
-    model_name, init_from_coco, out_features, pre_trained_path, frozen, device
-):
-    image_size = (299, 299) if model_name == "inceptionresnetv2" else (224, 224)
-
-<<<<<<< HEAD
-    if not init_from_coco:
-        model.load_state_dict(
-            torch.load(pre_trained_path, map_location=device), strict=False
-        )
-=======
-    if init_from_coco:
-        model = build_cell_classifer(model_name, out_features)
-    else:
-        state_dict = torch.load(pre_trained_path, map_location=device)
-        state_dict_num_outputs = state_dict['fc.output_layer.weight'].size()[0]
-        model = build_cell_classifer(model_name, state_dict_num_outputs)
-        model.load_state_dict(state_dict, strict=True)
-
-        if state_dict_num_outputs != out_features:
-            if model_name == "inceptionresnetv2":
-                num_features = model.last_linear[7].in_features
-                model.last_linear[7] = nn.Linear(num_features, out_features)
-            else:
-                num_features = model.fc[7].in_features
-                model.fc[7] = nn.Linear(num_features, out_features)
->>>>>>> e397b377
-
-    for child in model.children():
-        for param in child.parameters():
-            param.requires_grad = not frozen
-    if model_name == "inceptionresnetv2":
-        for param in model.last_linear.parameters():
-            param.requires_grad = True
-    else:
-        for param in model.fc.parameters():
-            param.requires_grad = True
-
-    # Move to GPU and define the optimiser
-    model = model.to(device)
-    print(f"Frozen layers is {frozen}")
-    print("Model loaded to device")
-    return model, image_size
-
-
-def setup_training_params(model, learning_rate):
-    optimizer = optim.Adam(
-        filter(lambda p: p.requires_grad, model.parameters()),
-        lr=learning_rate,
-        amsgrad=True,
-    )
-    criterion = nn.CrossEntropyLoss()
-    scheduler = StepLR(optimizer, step_size=8, gamma=0.1)
-    return optimizer, criterion, scheduler
-
-
-def train(
-    organ,
-    epochs,
-    model,
-    dataloaders,
-    optimizer,
-    criterion,
-    logger,
-    scheduler,
-    run_path,
-    device,
-):
-    prev_best_accuracy = 0
-    batch_count = 0
-    for epoch_num in range(epochs):
-        model.train()
-        # epoch recording metrics
-        loss = {}
-        predictions = {}
-        ground_truth = {}
-
-        for phase in dataloaders:
-            print(phase)
-            loss[phase] = []
-            predictions[phase] = []
-            ground_truth[phase] = []
-
-            if phase != "train":
-                model.eval()
-
-            for i, data in enumerate(dataloaders[phase]):
-                batch_loss, batch_preds, batch_truth, batch_count = single_batch(
-                    phase,
-                    optimizer,
-                    criterion,
-                    model,
-                    data,
-                    logger,
-                    batch_count,
-                    device,
-                )
-                # update epoch metrics
-                logger.loss_hist.append(batch_loss)
-                loss[phase].append(batch_loss)
-                predictions[phase].extend(batch_preds)
-                ground_truth[phase].extend(batch_truth)
-                print(
-                    f"Epoch: {epoch_num} | Phase: {phase} | Iteration: {i} | "
-                    f"Classification loss: {batch_loss:1.5f} | "
-                    f"Running loss: {np.mean(logger.loss_hist):1.5f}"
-                )
-
-            # Plot losses at each epoch for training and all validation sets
-            log_epoch_metrics(logger, epoch_num, phase, loss, predictions, ground_truth)
-
-        scheduler.step()
-
-        # Calculate and plot confusion matrices for all validation sets
-        print("Evaluating dataset")
-        prev_best_accuracy = validate_model(
-            organ,
-            logger,
-            epoch_num,
-            prev_best_accuracy,
-            model,
-            run_path,
-            predictions,
-            ground_truth,
-            list(dataloaders.keys()),
-        )
-
-
-def single_batch(phase, optimizer, criterion, model, data, logger, batch_count, device):
-    optimizer.zero_grad()
-
-    # Get predictions and calculate loss
-    class_prediction = model(data["img"].to(device).float())
-    loss = criterion(class_prediction, data["annot"].to(device))
-
-    # Get predicted cell class and ground truth
-    predictions = torch.max(class_prediction, 1)[1].cpu().tolist()
-    ground_truths = data["annot"].tolist()
-
-    # Plot training loss at each batch iteration
-    if phase == "train":
-        logger.log_batch_loss(batch_count, float(loss))
-        batch_count += 1
-        loss.backward()
-        torch.nn.utils.clip_grad_norm_(model.parameters(), 0.1)
-        optimizer.step()
-
-    return float(loss), predictions, ground_truths, batch_count
-
-
-def log_epoch_metrics(logger, epoch_num, phase, loss, predictions, ground_truth):
-    logger.log_loss(phase, epoch_num, np.mean(loss[phase]))
-    accuracy = accuracy_score(ground_truth[phase], predictions[phase])
-    logger.log_accuracy(phase, epoch_num, accuracy)
-
-
-def validate_model(
-    organ,
-    logger,
-    epoch_num,
-    prev_best_accuracy,
-    model,
-    run_path,
-    predictions,
-    ground_truths,
-    datasets,
-):
-    val_accuracy = logger.appenders["file"].train_stats.iloc[epoch_num][
-        "val_all_accuracy"
-    ]
-
-    if prev_best_accuracy != 0 and val_accuracy > prev_best_accuracy:
-        name = f"cell_model_accuracy_{round(val_accuracy, 4)}.pt"
-        torch.save(model.state_dict(), run_path / name)
-        print("Best model saved")
-
-        # Generate confusion matrix for all the validation sets
-        validation_confusion_matrices(
-            organ,
-            logger,
-            predictions,
-            ground_truths,
-            datasets,
-            run_path,
-        )
-    return val_accuracy
-
-
-def validation_confusion_matrices(organ, logger, pred, truth, datasets, run_path):
-    # Save confusion matrix plots for all validation sets
-    datasets.remove("train")
-    for dataset in datasets:
-        cm = get_confusion_matrix(organ, pred[dataset], truth[dataset])
-        logger.log_confusion_matrix(cm, dataset, run_path)
-
-
-def save_state(logger, model, hp, run_path):
-    model.eval()
-    torch.save(model.state_dict(), run_path / "cell_final_model.pt")
-    hp.to_csv(run_path)
-    logger.to_csv(run_path / "cell_train_stats.csv")
+from datetime import datetime
+
+import numpy as np
+import torch
+import torch.nn as nn
+import torch.optim as optim
+from sklearn.metrics import accuracy_score
+from torch.optim.lr_scheduler import StepLR
+
+from happy.train.utils import get_confusion_matrix
+from happy.models.model_builder import build_cell_classifer
+from happy.data.setup_data import setup_cell_datasets
+from happy.data.setup_dataloader import setup_dataloaders
+
+
+def setup_data(
+    organ, annotations_path, hp, image_size, num_workers, multiple_val_sets, val_batch
+):
+    datasets = setup_cell_datasets(
+        organ, annotations_path, hp.dataset_names, image_size, multiple_val_sets
+    )
+    dataloaders = setup_dataloaders(False, datasets, num_workers, hp.batch, val_batch)
+    return dataloaders
+
+
+def setup_model(
+    model_name, init_from_coco, out_features, pre_trained_path, frozen, device
+):
+    image_size = (299, 299) if model_name == "inceptionresnetv2" else (224, 224)
+
+    if init_from_coco:
+        model = build_cell_classifer(model_name, out_features)
+    else:
+        state_dict = torch.load(pre_trained_path, map_location=device)
+        state_dict_num_outputs = state_dict['fc.output_layer.weight'].size()[0]
+        model = build_cell_classifer(model_name, state_dict_num_outputs)
+        model.load_state_dict(state_dict, strict=True)
+
+        if state_dict_num_outputs != out_features:
+            if model_name == "inceptionresnetv2":
+                num_features = model.last_linear[7].in_features
+                model.last_linear[7] = nn.Linear(num_features, out_features)
+            else:
+                num_features = model.fc[7].in_features
+                model.fc[7] = nn.Linear(num_features, out_features)
+
+    for child in model.children():
+        for param in child.parameters():
+            param.requires_grad = not frozen
+    if model_name == "inceptionresnetv2":
+        for param in model.last_linear.parameters():
+            param.requires_grad = True
+    else:
+        for param in model.fc.parameters():
+            param.requires_grad = True
+
+    # Move to GPU and define the optimiser
+    model = model.to(device)
+    print(f"Frozen layers is {frozen}")
+    print("Model loaded to device")
+    return model, image_size
+
+
+def setup_training_params(model, learning_rate):
+    optimizer = optim.Adam(
+        filter(lambda p: p.requires_grad, model.parameters()),
+        lr=learning_rate,
+        amsgrad=True,
+    )
+    criterion = nn.CrossEntropyLoss()
+    scheduler = StepLR(optimizer, step_size=8, gamma=0.1)
+    return optimizer, criterion, scheduler
+
+
+def train(
+    organ,
+    epochs,
+    model,
+    dataloaders,
+    optimizer,
+    criterion,
+    logger,
+    scheduler,
+    run_path,
+    device,
+):
+    prev_best_accuracy = 0
+    batch_count = 0
+    for epoch_num in range(epochs):
+        model.train()
+        # epoch recording metrics
+        loss = {}
+        predictions = {}
+        ground_truth = {}
+
+        for phase in dataloaders:
+            print(phase)
+            loss[phase] = []
+            predictions[phase] = []
+            ground_truth[phase] = []
+
+            if phase != "train":
+                model.eval()
+
+            for i, data in enumerate(dataloaders[phase]):
+                batch_loss, batch_preds, batch_truth, batch_count = single_batch(
+                    phase,
+                    optimizer,
+                    criterion,
+                    model,
+                    data,
+                    logger,
+                    batch_count,
+                    device,
+                )
+                # update epoch metrics
+                logger.loss_hist.append(batch_loss)
+                loss[phase].append(batch_loss)
+                predictions[phase].extend(batch_preds)
+                ground_truth[phase].extend(batch_truth)
+                print(
+                    f"Epoch: {epoch_num} | Phase: {phase} | Iteration: {i} | "
+                    f"Classification loss: {batch_loss:1.5f} | "
+                    f"Running loss: {np.mean(logger.loss_hist):1.5f}"
+                )
+
+            # Plot losses at each epoch for training and all validation sets
+            log_epoch_metrics(logger, epoch_num, phase, loss, predictions, ground_truth)
+
+        scheduler.step()
+
+        # Calculate and plot confusion matrices for all validation sets
+        print("Evaluating dataset")
+        prev_best_accuracy = validate_model(
+            organ,
+            logger,
+            epoch_num,
+            prev_best_accuracy,
+            model,
+            run_path,
+            predictions,
+            ground_truth,
+            list(dataloaders.keys()),
+        )
+
+
+def single_batch(phase, optimizer, criterion, model, data, logger, batch_count, device):
+    optimizer.zero_grad()
+
+    # Get predictions and calculate loss
+    class_prediction = model(data["img"].to(device).float())
+    loss = criterion(class_prediction, data["annot"].to(device))
+
+    # Get predicted cell class and ground truth
+    predictions = torch.max(class_prediction, 1)[1].cpu().tolist()
+    ground_truths = data["annot"].tolist()
+
+    # Plot training loss at each batch iteration
+    if phase == "train":
+        logger.log_batch_loss(batch_count, float(loss))
+        batch_count += 1
+        loss.backward()
+        torch.nn.utils.clip_grad_norm_(model.parameters(), 0.1)
+        optimizer.step()
+
+    return float(loss), predictions, ground_truths, batch_count
+
+
+def log_epoch_metrics(logger, epoch_num, phase, loss, predictions, ground_truth):
+    logger.log_loss(phase, epoch_num, np.mean(loss[phase]))
+    accuracy = accuracy_score(ground_truth[phase], predictions[phase])
+    logger.log_accuracy(phase, epoch_num, accuracy)
+
+
+def validate_model(
+    organ,
+    logger,
+    epoch_num,
+    prev_best_accuracy,
+    model,
+    run_path,
+    predictions,
+    ground_truths,
+    datasets,
+):
+    val_accuracy = logger.appenders["file"].train_stats.iloc[epoch_num][
+        "val_all_accuracy"
+    ]
+
+    if prev_best_accuracy != 0 and val_accuracy > prev_best_accuracy:
+        name = f"cell_model_accuracy_{round(val_accuracy, 4)}.pt"
+        torch.save(model.state_dict(), run_path / name)
+        print("Best model saved")
+
+        # Generate confusion matrix for all the validation sets
+        validation_confusion_matrices(
+            organ,
+            logger,
+            predictions,
+            ground_truths,
+            datasets,
+            run_path,
+        )
+    return val_accuracy
+
+
+def validation_confusion_matrices(organ, logger, pred, truth, datasets, run_path):
+    # Save confusion matrix plots for all validation sets
+    datasets.remove("train")
+    for dataset in datasets:
+        cm = get_confusion_matrix(organ, pred[dataset], truth[dataset])
+        logger.log_confusion_matrix(cm, dataset, run_path)
+
+
+def save_state(logger, model, hp, run_path):
+    model.eval()
+    torch.save(model.state_dict(), run_path / "cell_final_model.pt")
+    hp.to_csv(run_path)
+    logger.to_csv(run_path / "cell_train_stats.csv")