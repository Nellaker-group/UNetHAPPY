import torch
import torch.nn as nn
import torch.nn.functional as F
from torch_geometric.nn import GATConv, GATv2Conv


class GAT(nn.Module):
    def __init__(
        self,
        in_channels,
        hidden_channels,
        out_channels,
        heads,
        num_layers,
        dropout=0.0,
    ):
        super().__init__()
        self.num_layers = num_layers
        self.convs = nn.ModuleList()
        self.dropout = dropout

        for i in range(num_layers):
            if i == 0:
                self.convs.append(
                    GATConv(
                        in_channels,
                        hidden_channels,
                        heads,
<<<<<<< HEAD
                        dropout=0.5,
=======
                        dropout=dropout,
>>>>>>> b87b6788
                        add_self_loops=False,
                    )
                )
            self.convs.append(
                GATConv(
                    hidden_channels * heads,
                    hidden_channels,
                    heads,
<<<<<<< HEAD
                    dropout=0.5,
=======
                    dropout=dropout,
>>>>>>> b87b6788
                    add_self_loops=False,
                )
            )
            if i == num_layers - 1:
                self.convs.append(
                    GATConv(
                        hidden_channels * heads,
                        out_channels,
                        heads=heads,
                        concat=False,
<<<<<<< HEAD
                        dropout=0.5,
=======
                        dropout=dropout,
>>>>>>> b87b6788
                        add_self_loops=False,
                    )
                )

    def forward(self, x, edge_index):
        for i, conv in enumerate(self.convs):
<<<<<<< HEAD
            x = F.dropout(x, p=0.5, training=self.training)
=======
            x = F.dropout(x, p=self.dropout, training=self.training)
>>>>>>> b87b6788
            x = conv(x, edge_index)
            if i != len(self.convs) - 1:
                x = F.relu(x)
        return F.log_softmax(x, dim=-1)

    def inference(self, x_all, subgraph_loader, device):
        # Compute representations of nodes layer by layer, using *all*
        # available edges. This leads to faster computation in contrast to
        # immediately computing the final representations of each batch.
        for i, conv in enumerate(self.convs):
            xs = []
            for batch_size, n_id, adj in subgraph_loader:
                edge_index, _, size = adj.to(device)
                x = x_all[n_id].to(device)
                x_target = x[: size[1]]
                x = conv((x, x_target), edge_index)
                if i != len(self.convs) - 1:
                    x = F.relu(x)
                xs.append(x.cpu())

            x_all = torch.cat(xs, dim=0)

            if i == self.num_layers - 2:
                embeddings = x_all.detach().clone()

        return x_all, embeddings


class GATv2(nn.Module):
    def __init__(
        self,
        in_channels,
        hidden_channels,
        out_channels,
        heads,
        num_layers,
        dropout=0.0,
    ):
        super().__init__()
        self.num_layers = num_layers
        self.convs = nn.ModuleList()
        self.dropout = dropout

        for i in range(num_layers):
            if i == 0:
                self.convs.append(
                    GATv2Conv(
                        in_channels,
                        hidden_channels,
                        heads,
<<<<<<< HEAD
                        dropout=0.5,
=======
                        dropout=dropout,
>>>>>>> b87b6788
                        add_self_loops=False,
                        share_weights=True,
                    )
                )
            self.convs.append(
                GATv2Conv(
                    hidden_channels * heads,
                    hidden_channels,
                    heads,
<<<<<<< HEAD
                    dropout=0.5,
=======
                    dropout=dropout,
>>>>>>> b87b6788
                    add_self_loops=False,
                    share_weights=True,
                )
            )
            if i == num_layers - 1:
                self.convs.append(
                    GATv2Conv(
                        hidden_channels * heads,
                        out_channels,
                        heads=heads,
                        concat=False,
<<<<<<< HEAD
                        dropout=0.5,
=======
                        dropout=dropout,
>>>>>>> b87b6788
                        add_self_loops=False,
                        share_weights=True,
                    )
                )

    def forward(self, x, edge_index):
        for i, conv in enumerate(self.convs):
<<<<<<< HEAD
            x = F.dropout(x, p=0.5, training=self.training)
=======
            x = F.dropout(x, p=self.dropout, training=self.training)
>>>>>>> b87b6788
            x = conv(x, edge_index)
            if i != len(self.convs) - 1:
                x = F.relu(x)
        return F.log_softmax(x, dim=-1)

    def inference(self, x_all, subgraph_loader, device):
        # Compute representations of nodes layer by layer, using *all*
        # available edges. This leads to faster computation in contrast to
        # immediately computing the final representations of each batch.
        for i, conv in enumerate(self.convs):
            xs = []
            for batch_size, n_id, adj in subgraph_loader:
                edge_index, _, size = adj.to(device)
                x = x_all[n_id].to(device)
                x_target = x[: size[1]]
                x = conv((x, x_target), edge_index)
                if i != len(self.convs) - 1:
                    x = F.relu(x)
                xs.append(x.cpu())

            x_all = torch.cat(xs, dim=0)

            if i == self.num_layers - 2:
                embeddings = x_all.detach().clone()

        return x_all, embeddings<|MERGE_RESOLUTION|>--- conflicted
+++ resolved
@@ -26,11 +26,7 @@
                         in_channels,
                         hidden_channels,
                         heads,
-<<<<<<< HEAD
-                        dropout=0.5,
-=======
                         dropout=dropout,
->>>>>>> b87b6788
                         add_self_loops=False,
                     )
                 )
@@ -39,11 +35,7 @@
                     hidden_channels * heads,
                     hidden_channels,
                     heads,
-<<<<<<< HEAD
-                    dropout=0.5,
-=======
                     dropout=dropout,
->>>>>>> b87b6788
                     add_self_loops=False,
                 )
             )
@@ -54,22 +46,14 @@
                         out_channels,
                         heads=heads,
                         concat=False,
-<<<<<<< HEAD
-                        dropout=0.5,
-=======
                         dropout=dropout,
->>>>>>> b87b6788
                         add_self_loops=False,
                     )
                 )
 
     def forward(self, x, edge_index):
         for i, conv in enumerate(self.convs):
-<<<<<<< HEAD
-            x = F.dropout(x, p=0.5, training=self.training)
-=======
             x = F.dropout(x, p=self.dropout, training=self.training)
->>>>>>> b87b6788
             x = conv(x, edge_index)
             if i != len(self.convs) - 1:
                 x = F.relu(x)
@@ -120,11 +104,7 @@
                         in_channels,
                         hidden_channels,
                         heads,
-<<<<<<< HEAD
-                        dropout=0.5,
-=======
                         dropout=dropout,
->>>>>>> b87b6788
                         add_self_loops=False,
                         share_weights=True,
                     )
@@ -134,11 +114,7 @@
                     hidden_channels * heads,
                     hidden_channels,
                     heads,
-<<<<<<< HEAD
-                    dropout=0.5,
-=======
                     dropout=dropout,
->>>>>>> b87b6788
                     add_self_loops=False,
                     share_weights=True,
                 )
@@ -150,11 +126,7 @@
                         out_channels,
                         heads=heads,
                         concat=False,
-<<<<<<< HEAD
-                        dropout=0.5,
-=======
                         dropout=dropout,
->>>>>>> b87b6788
                         add_self_loops=False,
                         share_weights=True,
                     )
@@ -162,11 +134,7 @@
 
     def forward(self, x, edge_index):
         for i, conv in enumerate(self.convs):
-<<<<<<< HEAD
-            x = F.dropout(x, p=0.5, training=self.training)
-=======
             x = F.dropout(x, p=self.dropout, training=self.training)
->>>>>>> b87b6788
             x = conv(x, edge_index)
             if i != len(self.convs) - 1:
                 x = F.relu(x)
