# Created by .ignore support plugin (hsz.mobi)
### macOS template
# General
.DS_Store
.AppleDouble
.LSOverride

# Icon must end with two \r
Icon

# Thumbnails
._*

# Files that might appear in the root of a volume
.DocumentRevisions-V100
.fseventsd
.Spotlight-V100
.TemporaryItems
.Trashes
.VolumeIcon.icns
.com.apple.timemachine.donotpresent

# Directories potentially created on remote AFP share
.AppleDB
.AppleDesktop
Network Trash Folder
Temporary Items
.apdisk

### Example user template template
### Example user template

# IntelliJ project files
.idea
*.iml
out
gen
### Python template
# Byte-compiled / optimized / DLL files
__pycache__/
*.py[cod]
*$py.class

# C extensions
*.so

# Distribution / packaging
.Python
develop-eggs/
dist/
downloads/
eggs/
.eggs/
lib64/
parts/
sdist/
var/
wheels/
pip-wheel-metadata/
share/python-wheels/
*.egg-info/
.installed.cfg
*.egg
MANIFEST

# PyInstaller
#  Usually these files are written by a python script from a template
#  before PyInstaller builds the exe, so as to inject date/other infos into it.
*.manifest
*.spec

# Installer logs
pip-log.txt
pip-delete-this-directory.txt

# Unit test / coverage reports
htmlcov/
.tox/
.nox/
.coverage
.coverage.*
.cache
nosetests.xml
coverage.xml
*.cover
.hypothesis/
.pytest_cache/

# Translations
*.mo
*.pot

# Django stuff:
*.log
local_settings.py
db.sqlite3

# Flask stuff:
instance/
.webassets-cache

# Scrapy stuff:
.scrapy

# Sphinx documentation
docs/_build/

# PyBuilder
target/

# Jupyter Notebook
.ipynb_checkpoints

# IPython
profile_default/
ipython_config.py

# celery beat schedule file
celerybeat-schedule

# SageMath parsed files
*.sage.py

# Environments
.env
.venv
env/
venv/
ENV/
env.bak/
venv.bak/

# Spyder project settings
.spyderproject
.spyproject

# Rope project settings
.ropeproject

# mkdocs documentation
/site

# mypy
.mypy_cache/
.dmypy.json
dmypy.json

# Pyre type checker
.pyre/

### CUDA template
*.i
*.ii
*.gpu
*.ptx
*.cubin
*.fatbin

### JetBrains template
# Covers JetBrains IDEs: IntelliJ, RubyMine, PhpStorm, AppCode, PyCharm, CLion, Android Studio and WebStorm
# Reference: https://intellij-support.jetbrains.com/hc/en-us/articles/206544839

# User-specific stuff
.idea/**/workspace.xml
.idea/**/tasks.xml
.idea/**/usage.statistics.xml
.idea/**/dictionaries
.idea/**/shelf

# Generated files
.idea/**/contentModel.xml

# Sensitive or high-churn files
.idea/**/dataSources/
.idea/**/dataSources.ids
.idea/**/dataSources.local.xml
.idea/**/sqlDataSources.xml
.idea/**/dynamic.xml
.idea/**/uiDesigner.xml
.idea/**/dbnavigator.xml

# File-based project format
*.iws

# IntelliJ
out/

# mpeltonen/sbt-idea plugin
.idea_modules/

# Custom
**/annotations
**/annotatedImages
**/pretrained_models
**/placenta/visualisations
**/results
**/trained_models
**/graph_splits
**/datasets
!happy/data/datasets
*.pth
*.pt
*.csv
startup_script_vm.sh
venv
happy/utils/fixtures
images_for_writeup
debug_dir
analysis_scripts/sample_*
*.jpg
*.db
*.db-shm
*.db-wal
*black.py
**/tsvs
analysis/embeddings/*.html
happy/db/migrate.py
**/readme_resources
*.html
labelbox/*.json
labelbox/*.png
analysis/stats/histograms
analysis/evaluation/plots
**/analysis/plots
*.sh
<<<<<<< HEAD
*.sh~
*.R
*.R~
*.list
*.*~
*.obj
*.xlsx
**/plots/*
=======
.vscode
slurm_logs
qsub_logs
qsub_scripts
notebooks
relink*
Relink*
post_merge.py
>>>>>>> 7b1bc3aa
<|MERGE_RESOLUTION|>--- conflicted
+++ resolved
@@ -223,16 +223,12 @@
 analysis/evaluation/plots
 **/analysis/plots
 *.sh
-<<<<<<< HEAD
-*.sh~
 *.R
-*.R~
 *.list
 *.*~
 *.obj
 *.xlsx
 **/plots/*
-=======
 .vscode
 slurm_logs
 qsub_logs
@@ -241,4 +237,3 @@
 relink*
 Relink*
 post_merge.py
->>>>>>> 7b1bc3aa
