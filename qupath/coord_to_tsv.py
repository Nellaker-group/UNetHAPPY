--- conflicted
+++ resolved
@@ -44,11 +44,7 @@
             organ, project_name, run_id, min_conf, max_conf
         )
 
-<<<<<<< HEAD
-    coord_to_tsv(coords, preds, save_path, get_organ(organ_name), nuclei_only)
-=======
-    coord_to_tsv(coords, preds, save_path, organ)
->>>>>>> b25ea3a3
+    coord_to_tsv(coords, preds, save_path, organ, nuclei_only)
 
 
 def coord_to_tsv(coords, preds, save_path, organ, nuclei_only=False):
